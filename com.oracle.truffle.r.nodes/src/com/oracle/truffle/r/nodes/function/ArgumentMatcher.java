/*
 * Copyright (c) 2013, 2014, Oracle and/or its affiliates. All rights reserved.
 * DO NOT ALTER OR REMOVE COPYRIGHT NOTICES OR THIS FILE HEADER.
 *
 * This code is free software; you can redistribute it and/or modify it
 * under the terms of the GNU General Public License version 2 only, as
 * published by the Free Software Foundation.
 *
 * This code is distributed in the hope that it will be useful, but WITHOUT
 * ANY WARRANTY; without even the implied warranty of MERCHANTABILITY or
 * FITNESS FOR A PARTICULAR PURPOSE.  See the GNU General Public License
 * version 2 for more details (a copy is included in the LICENSE file that
 * accompanied this code).
 *
 * You should have received a copy of the GNU General Public License version
 * 2 along with this work; if not, write to the Free Software Foundation,
 * Inc., 51 Franklin St, Fifth Floor, Boston, MA 02110-1301 USA.
 *
 * Please contact Oracle, 500 Oracle Parkway, Redwood Shores, CA 94065 USA
 * or visit www.oracle.com if you need additional information or have any
 * questions.
 */
package com.oracle.truffle.r.nodes.function;

import java.util.*;

import com.oracle.truffle.api.frame.*;
import com.oracle.truffle.api.nodes.*;
import com.oracle.truffle.api.source.*;
import com.oracle.truffle.r.nodes.*;
import com.oracle.truffle.r.nodes.access.*;
import com.oracle.truffle.r.nodes.builtin.*;
import com.oracle.truffle.r.runtime.*;
import com.oracle.truffle.r.runtime.data.*;
import com.oracle.truffle.r.runtime.data.RPromise.EvalPolicy;
import com.oracle.truffle.r.runtime.data.RPromise.PromiseType;
import com.oracle.truffle.r.runtime.data.RPromise.RPromiseFactory;

/**
 * <p>
 * An {@link ArgumentMatcher} knows the {@link FormalArguments} of a specific function and can
 * {@link #matchArguments(RFunction, CallArgumentsNode, SourceSection)} supplied arguments to the
 * formal ones.
 * </p>
 * The other match functions are used for special cases, where builtins make it necessary to
<<<<<<< HEAD
 * re-match parameters, e.g.:
 * {@link #matchArgumentsEvaluated(RFunction, EvaluatedArguments, SourceSection)} for 'UseMethod'
 * and {@link #matchArgumentsInlined(RFunction, CallArgumentsNode, SourceSection)} for builtins
 * which are implemented in Java ( @see {@link RBuiltinNode#inline(InlinedArguments)}
=======
 * re-match parameters, e.g.: {@link #matchArgumentsEvaluated} for 'UseMethod' and
 * {@link #matchArgumentsInlined(RFunction, VirtualFrame, CallArgumentsNode, SourceSection)} for
 * builtins which are implemented in Java ( @see {@link RBuiltinNode#inline(InlinedArguments)}
>>>>>>> a0a3378b
 *
 */
public class ArgumentMatcher {
    /**
     * Match arguments supplied for a specific function call to the formal arguments and wraps them
     * in {@link PromiseNode}s. Used for calls to all functions parsed from R code
     *
     * @param function The function which is to be called
     * @param suppliedArgs The arguments supplied to the call
     * @param encapsulatingSrc The source code encapsulating the arguments, for debugging purposes
     * @return A fresh {@link MatchedArgumentsNode} containing the arguments in correct order and
     *         wrapped in {@link PromiseNode}s
<<<<<<< HEAD
     * @see #matchNodes(RFunction, CallArgumentsNode, SourceSection, boolean)
=======
     * @see #matchNodes(VirtualFrame, RFunction, REnvironment, CallArgumentsNode, SourceSection,
     *      boolean)
>>>>>>> a0a3378b
     */
    public static MatchedArgumentsNode matchArguments(RFunction function, CallArgumentsNode suppliedArgs, SourceSection encapsulatingSrc) {
        FormalArguments formals = ((RRootNode) function.getTarget().getRootNode()).getFormalArguments();
<<<<<<< HEAD
        RNode[] wrappedArgs = matchNodes(function, suppliedArgs, encapsulatingSrc, false);
=======
        REnvironment env = REnvironment.frameToEnvironment(frame);
        RNode[] wrappedArgs = matchNodes(frame, function, env, suppliedArgs, encapsulatingSrc, false);
>>>>>>> a0a3378b
        return MatchedArgumentsNode.create(wrappedArgs, formals.getNames(), suppliedArgs.getNames(), suppliedArgs.getSourceSection());
    }

    /**
     * Match arguments supplied for a specific function call to the formal arguments and wraps them
     * in special {@link PromiseNode}s. Used for calls to builtins which are built into FastR and
     * thus are implemented in Java
     *
     * @param function The function which is to be called
     * @param suppliedArgs The arguments supplied to the call
     * @param encapsulatingSrc The source code encapsulating the arguments, for debugging purposes
     * @return A fresh {@link InlinedArguments} containing the arguments in correct order and
     *         wrapped in special {@link PromiseNode}s
<<<<<<< HEAD
     * @see #matchNodes(RFunction, CallArgumentsNode, SourceSection, boolean)
     */
    public static InlinedArguments matchArgumentsInlined(RFunction function, CallArgumentsNode suppliedArgs, SourceSection encapsulatingSrc) {
        RNode[] wrappedArgs = matchNodes(function, suppliedArgs, encapsulatingSrc, true);
=======
     * @see #matchNodes(VirtualFrame, RFunction, REnvironment, CallArgumentsNode, SourceSection,
     *      boolean)
     */
    public static InlinedArguments matchArgumentsInlined(RFunction function, VirtualFrame frame, CallArgumentsNode suppliedArgs, SourceSection encapsulatingSrc) {
        REnvironment env = REnvironment.frameToEnvironment(frame);
        RNode[] wrappedArgs = matchNodes(frame, function, env, suppliedArgs, encapsulatingSrc, true);
>>>>>>> a0a3378b
        return new InlinedArguments(wrappedArgs, suppliedArgs.getNames());
    }

    /**
     * Used for the implementation of the 'UseMethod' builtin. Reorders the arguments passed into
     * the called, generic function and prepares them to be passed into the specific function
     *
     * @param function The 'Method' which is going to be 'Use'd
     * @param evaluatedArgs The arguments which are already in evaluated form (as they are directly
     *            taken from the stack)
     * @param encapsulatingSrc The source code encapsulating the arguments, for debugging purposes
     * @return A Fresh {@link EvaluatedArguments} containing the arguments rearranged and stuffed
     *         with default values (in the form of {@link RPromise}s where needed)
     */
    public static EvaluatedArguments matchArgumentsEvaluated(RFunction function, VirtualFrame frame, EvaluatedArguments evaluatedArgs, SourceSection encapsulatingSrc) {
        FormalArguments formals = ((RRootNode) function.getTarget().getRootNode()).getFormalArguments();
        Object[] evaledArgs = permuteArguments(frame, function, evaluatedArgs.getEvaluatedArgs(), evaluatedArgs.getNames(), formals, new VarArgsAsObjectArrayFactory(), new ObjectArrayFactory(),
                        encapsulatingSrc);

        // Replace RMissing with default value!
        RNode[] defaultArgs = formals.getDefaultArgs();
        for (int i = 0; i < defaultArgs.length; i++) {
            Object evaledArg = evaledArgs[i];
            if (evaledArg == null) {
                // This is the case whenever there is a new parameter introduced in front of a
                // vararg in the specific version of a generic
                // TODO STRICT!
                RNode defaultArg = formals.getDefaultArg(i);
                if (defaultArg == null) {
                    // If neither supplied nor default argument
                    evaledArgs[i] = RMissing.instance;
                } else {
                    // <null> for environment leads to it being fitted with the REnvironment on the
                    // callee side
                    evaledArgs[i] = RPromise.create(EvalPolicy.STRICT, PromiseType.ARG_DEFAULT, null, defaultArg);
                }
            }
        }
        return new EvaluatedArguments(evaledArgs, formals.getNames());
    }

    /**
     * Matches the supplied arguments to the formal ones and returns them as consolidated
     * {@link MatchedArgumentsNode}. Handles named args and varargs.<br/>
     * <strong>Does not</strong> alter the given {@link CallArgumentsNode}
     * 
     * @param frame TODO
     * @param function The function which is to be called
     * @param suppliedArgs The arguments supplied to the call
     * @param encapsulatingSrc The source code encapsulating the arguments, for debugging purposes
     * @param isForInlinedBuilin Whether the arguments are passed into an inlined builtin and need
     *            special treatment
     *
     * @return A list of {@link RNode}s which consist of the given arguments in the correct order
     *         and wrapped into the proper {@link PromiseNode}s
     * @see #permuteArguments(VirtualFrame, RFunction, Object[], String[], FormalArguments,
     *      VarArgsFactory, ArrayFactory, SourceSection)
     */
<<<<<<< HEAD
    private static RNode[] matchNodes(RFunction function, CallArgumentsNode suppliedArgs, SourceSection encapsulatingSrc, boolean isForInlinedBuilin) {
=======
    private static RNode[] matchNodes(VirtualFrame frame, RFunction function, REnvironment env, CallArgumentsNode suppliedArgs, SourceSection encapsulatingSrc, boolean isForInlinedBuilin) {
>>>>>>> a0a3378b
        FormalArguments formals = ((RRootNode) function.getTarget().getRootNode()).getFormalArguments();

        // Rearrange arguments
        RNode[] resultArgs = permuteArguments(frame, function, suppliedArgs.getArguments(), suppliedArgs.getNames(), formals, new VarArgsAsObjectArrayNodeFactory(), new RNodeArrayFactory(),
                        encapsulatingSrc);
        PromiseWrapper wrapper = isForInlinedBuilin ? new BuiltinInitPromiseWrapper() : new DefaultPromiseWrapper();
        return wrapInPromises(function, resultArgs, formals, wrapper);
    }

    /**
     * This method does the heavy lifting of re-arranging arguments by their names and position,
     * also handling varargs.
     * 
     * @param frame TODO
     * @param function The function which should be called
     * @param suppliedArgs The arguments given to this function call
     * @param suppliedNames The names the arguments might have
     * @param formals The {@link FormalArguments} this function has
     * @param listFactory An abstraction for the creation of list of different types
     * @param arrFactory An abstraction for the generic creation of type safe arrays
     * @param encapsulatingSrc The source code encapsulating the arguments, for debugging purposes
     *
     * @param <T> The type of the given arguments
     * @return An array of type <T> with the supplied arguments in the correct order
     */
    protected static <T> T[] permuteArguments(VirtualFrame frame, RFunction function, T[] suppliedArgs, String[] suppliedNames, FormalArguments formals, VarArgsFactory<T> listFactory,
                    ArrayFactory<T> arrFactory, SourceSection encapsulatingSrc) {
        String[] formalNames = formals.getNames();

        // Preparations
        int varArgIndex = formals.getVarArgIndex();
        boolean hasVarArgs = varArgIndex != FormalArguments.NO_VARARG;

        // Error check: Unused argument
        RRootNode rootNode = (RRootNode) function.getTarget().getRootNode();
        final boolean isBuiltin = rootNode instanceof RBuiltinRootNode;
        if (!isBuiltin && !hasVarArgs && suppliedArgs.length > rootNode.getParameterCount()) {
            RNode unusedArgNode = (RNode) suppliedArgs[rootNode.getParameterCount()];
            throw RError.error(frame, encapsulatingSrc, RError.Message.UNUSED_ARGUMENT, unusedArgNode.getSourceSection().getCode());
        }

        // Start by finding a matching arguments by name
        T[] resultArgs = arrFactory.newArray(hasVarArgs ? formalNames.length : Math.max(formalNames.length, suppliedArgs.length));
        BitSet matchedSuppliedNames = new BitSet(suppliedNames.length);
        BitSet matchedFormalArgs = new BitSet(formalNames.length);
        int unmatchedNameCount = 0; // The nr of formal arguments that have no supplied argument
        int varArgMatches = 0;  // The nr of arguments that matches the vararg "..."
        // si = suppliedIndex, fi = formalIndex
        for (int si = 0; si < suppliedNames.length; si++) {
            if (suppliedNames[si] == null) {
                continue;
            }

            // Search for argument name inside formal arguments
            int fi = findParameterPosition(frame, formalNames, suppliedNames[si], matchedFormalArgs, si, hasVarArgs, suppliedArgs[si], encapsulatingSrc);
            if (fi >= 0) {
                // Supplied argument is matched!
                if (fi >= varArgIndex) {
                    // This argument matches to "..."
                    ++varArgMatches;
                }
                resultArgs[fi] = suppliedArgs[si];
                matchedSuppliedNames.set(si);
            } else {
                // Formal argument's name was not found in supplied list
                unmatchedNameCount++;
            }
        }

        /*
         * Next, check for supplied arguments for vararg: To find the remaining arguments that can
         * match to ... we should subtract sum of varArgIndex and number of variable arguments
         * already matched from total number of arguments.
         */
        int varArgCount = suppliedArgs.length - (varArgIndex + varArgMatches);
        if (varArgIndex >= 0 && varArgCount >= 0) {
            // Create new nodes and names for vararg
            T[] varArgsArray = arrFactory.newArray(varArgCount);
            String[] namesArray = null;
            if (unmatchedNameCount != 0) {
                namesArray = new String[varArgCount];
            }

            // Every supplied argument that has not been matched or is longer then names list:
            // Add to vararg!
            int pos = 0;
            for (int i = varArgIndex; i < suppliedArgs.length; i++) {
                if (i > suppliedNames.length || !matchedSuppliedNames.get(i)) {
                    varArgsArray[pos] = suppliedArgs[i];
                    if (namesArray != null) {
                        namesArray[pos] = suppliedNames[i] != null ? suppliedNames[i] : "";
                    }
                    pos++;
                }
            }
            resultArgs[varArgIndex] = listFactory.makeList(varArgsArray, namesArray);
        }

        // Now fill arguments that have not been set 'by name' by order of their appearance
        int cursor = 0;
        for (int fi = 0; fi < resultArgs.length && (!hasVarArgs || fi < varArgIndex); fi++) {
            if (resultArgs[fi] == null) {
                while (cursor < suppliedNames.length && matchedSuppliedNames.get(cursor)) {
                    cursor++;
                }
                if (cursor < suppliedArgs.length) {
                    resultArgs[fi] = suppliedArgs[cursor++];
                }
            }
        }

// if (varArgIndex != ArgumentsTrait.NO_VARARG) {
// T arg = resultArgs[varArgIndex];
// if (arg == null) {
// resultArgs[varArgIndex] = listFactory.makeList(arrFactory.newArray(0), new String[0]);
// }
// }

        return resultArgs;
    }

    /**
     * Searches for suppliedName inside formalNames and returns its (formal) index.
     *
     * @param frame TODO
     * @param formalNames
     * @param suppliedName
     * @param matchedSuppliedArgs
     * @param suppliedIndex
     * @param hasVarArgs
     * @param debugArgNode
     * @param encapsulatingSrc
     *
     * @return The position of the given suppliedName inside the formalNames. Throws errors if the
     *         argument has been matched before
     */
    private static <T> int findParameterPosition(VirtualFrame frame, String[] formalNames, String suppliedName, BitSet matchedSuppliedArgs, int suppliedIndex, boolean hasVarArgs, T debugArgNode,
                    SourceSection encapsulatingSrc) {
        int found = -1;
        for (int i = 0; i < formalNames.length; i++) {
            if (formalNames[i] == null) {
                continue;
            }

            final String formalName = formalNames[i];
            if (formalName.equals(suppliedName)) {
                found = i;
                if (matchedSuppliedArgs.get(found)) {
                    // Has already been matched: Error!
                    throw RError.error(frame, encapsulatingSrc, RError.Message.FORMAL_MATCHED_MULTIPLE, formalName);
                }
                matchedSuppliedArgs.set(found);
                break;
            } else if (formalName.startsWith(suppliedName)) {
                if (found >= 0) {
                    throw RError.error(frame, encapsulatingSrc, RError.Message.ARGUMENT_MATCHES_MULTIPLE, 1 + suppliedIndex);
                }
                found = i;
                if (matchedSuppliedArgs.get(found)) {
                    throw RError.error(frame, encapsulatingSrc, RError.Message.FORMAL_MATCHED_MULTIPLE, formalName);
                }
                matchedSuppliedArgs.set(found);
            }
        }
        if (found >= 0 || hasVarArgs) {
            return found;
        }

        // Error!
        String debugSrc = suppliedName;
        if (debugArgNode instanceof RNode) {
            debugSrc = ((RNode) debugArgNode).getSourceSection().getCode();
        }
        throw RError.error(frame, encapsulatingSrc, RError.Message.UNUSED_ARGUMENT, debugSrc);
    }

    /**
     * Walks a list of given arguments ({@link RNode}s) and wraps them in {@link PromiseNode}s
     * individually by using promiseWrapper (unfolds varargs, too!) if necessary.
     *
     * @param function The function which is to be called
     * @param arguments The arguments passed to the function call, already in correct order
     * @param formals The {@link FormalArguments} for the given function
     * @param promiseWrapper The {@link PromiseWrapper} implementation which handles the wrapping of
     *            individual arguments
     * @return A list of {@link RNode} wrapped in {@link PromiseNode}s
     */
    private static RNode[] wrapInPromises(RFunction function, RNode[] arguments, FormalArguments formals, PromiseWrapper promiseWrapper) {
        RNode[] defaultArgs = formals.getDefaultArgs();

        // Check whether this is a builtin
        RootNode rootNode = function.getTarget().getRootNode();
        RBuiltinRootNode builtinRootNode = null;
        if (rootNode instanceof RBuiltinRootNode) {
            builtinRootNode = (RBuiltinRootNode) rootNode;
        }

        // Insert promises here!
        EnvProvider envProvider = new EnvProvider();
        int logicalIndex = 0;    // also counts arguments wrapped in vararg
        for (int fi = 0; fi < arguments.length; fi++) {
            RNode arg = arguments[fi];  // arg may be null, which denotes 'no arg supplied'

            // Has varargs? Unfold!
            if (arg instanceof VarArgsAsObjectArrayNode) {
                VarArgsAsObjectArrayNode varArgs = (VarArgsAsObjectArrayNode) arg;
                RNode[] modifiedVArgumentNodes = new RNode[varArgs.elementNodes.length];
                for (int j = 0; j < varArgs.elementNodes.length; j++) {
                    // Obviously single var args have no default values, so null
                    modifiedVArgumentNodes[j] = wrap(promiseWrapper, function, builtinRootNode, envProvider, varArgs.elementNodes[j], null, logicalIndex);
                    logicalIndex++;
                }
                arguments[fi] = new VarArgsAsObjectArrayNode(modifiedVArgumentNodes);
                continue;
            }

            // Normal argument: just wrap in promise
            RNode defaultArg = fi < defaultArgs.length ? defaultArgs[fi] : null;
            arguments[fi] = wrap(promiseWrapper, function, builtinRootNode, envProvider, arg, defaultArg, logicalIndex);
            logicalIndex++;
        }
        return arguments;
    }

    /**
     * @param function The function this argument is wrapped for
     * @param builtinRootNode The {@link RBuiltinRootNode} of the function
     * @param envProvider {@link EnvProvider}
     * @param suppliedArg The argument supplied for this parameter
     * @param defaultValue The default value for this argument
     * @param logicalIndex The logicalIndex of this argument, also counting individual arguments in
     *            varargs
     * @return Either suppliedArg or its defaultValue wrapped up into a {@link PromiseNode} (or
     *         {@link RMissing} in case neither is present!
     */
    private static RNode wrap(PromiseWrapper promiseWrapper, RFunction function, RBuiltinRootNode builtinRootNode, EnvProvider envProvider, RNode suppliedArg, RNode defaultValue, int logicalIndex) {
        // Determine whether to choose supplied argument or default value
        RNode expr = null;
        PromiseType promiseType = null;
        if (suppliedArg != null) {
            // Supplied arg
            expr = suppliedArg;
            promiseType = PromiseType.ARG_SUPPLIED;
        } else {
            // Default value
            if (defaultValue != null) {
                expr = defaultValue;
                promiseType = PromiseType.ARG_DEFAULT;
            } else {
                // In this case, we simply return RMissing (like R)
                return ConstantNode.create(RMissing.instance);
            }
        }

        // Create promise
        EvalPolicy evalPolicy = promiseWrapper.getEvalPolicy(function, builtinRootNode, logicalIndex);
        return PromiseNode.create(expr.getSourceSection(), RPromiseFactory.create(evalPolicy, promiseType, expr, defaultValue), envProvider);
    }

    /**
     * Interface for trading the cost of using reflection.
     *
     * <pre>
     * Class<?> argClass = suppliedArgs.getClass().getComponentClass();
     * @SuppressWarning("unchecked")
     * T[] resultArgs = (T[]) Array.newInstance(argClass, size)
     * </pre>
     *
     * against a type safe virtual function call.
     *
     * @param <T> The component type of the arrays to be created
     */
    private interface ArrayFactory<T> {
        /**
         * @param length
         * @return A fresh (type safe) array of type T
         */
        T[] newArray(int length);
    }

    /**
     * {@link ArrayFactory} implementation for {@link RNode}.
     */
    private static class RNodeArrayFactory implements ArrayFactory<RNode> {
        public RNode[] newArray(int length) {
            return new RNode[length];
        }
    }

    /**
     * {@link ArrayFactory} implementation for {@link Object}.
     */
    private static class ObjectArrayFactory implements ArrayFactory<Object> {
        public Object[] newArray(int length) {
            return new Object[length];
        }
    }

    /**
     * This interface was introduced to reuse
     * {@link ArgumentMatcher#wrapInPromises(RFunction, RNode[], FormalArguments, PromiseWrapper)}
     * and encapsulates the wrapping of a single argument into a {@link PromiseNode}.
     */
    private interface PromiseWrapper {
        /**
         * @param function the {@link RFunction} being called
         * @param builtinRootNode The {@link RBuiltinRootNode} of the function
         * @param logicalIndex The logicalIndex of this argument, also counting individual arguments
         *            in varargs
         * @return A single suppliedArg and its corresponding defaultValue wrapped up into a
         *         {@link PromiseNode}
         */
        EvalPolicy getEvalPolicy(RFunction function, RBuiltinRootNode builtinRootNode, int logicalIndex);
    }

    /**
     * {@link PromiseWrapper} implementation for 'normal' function calls.
     */
    private static class DefaultPromiseWrapper implements PromiseWrapper {
        public EvalPolicy getEvalPolicy(RFunction function, RBuiltinRootNode builtinRootNode, int logicalIndex) {
            // This is for actual function calls. However, if the arguments are meant for a builtin,
            // we have to consider whether they should be forced or not!
            // TODO Strict!
            return builtinRootNode != null && builtinRootNode.evaluatesArg(logicalIndex) ? EvalPolicy.STRICT : function.getUsePromises() ? EvalPolicy.PROMISED : EvalPolicy.STRICT;  // EvalPolicy.PROMISED;
        }
    }

    /**
     * {@link PromiseWrapper} implementation for arguments that are going to be used for 'inlined'
     * builtins.
     *
     * @see RBuiltinRootNode#inline(InlinedArguments)
     */
    private static class BuiltinInitPromiseWrapper implements PromiseWrapper {
        public EvalPolicy getEvalPolicy(RFunction function, RBuiltinRootNode builtinRootNode, int logicalIndex) {
            // This is used for arguments that are going inlined for builtins
            return !builtinRootNode.evaluatesArg(logicalIndex) ? EvalPolicy.PROMISED : EvalPolicy.RAW;
        }
    }

    /**
     * Abstraction for the generation of varargs.
     *
     * @param <T> The type of the resulting vararg
     */
    public interface VarArgsFactory<T> {
        T makeList(T[] elements, String[] names);
    }

    /**
     * {@link VarArgsFactory} implementation that returns varargs as {@link RList}.
     */
    public static final class VarArgsAsListFactory implements VarArgsFactory<Object> {
        public Object makeList(final Object[] elements, final String[] names) {
            RList argList = RDataFactory.createList(elements);
            if (names != null) {
                argList.setNames(RDataFactory.createStringVector(names, true));
            }
            return argList;
        }
    }

    /**
     * {@link VarArgsFactory} implementation that returns varargs as <code>Object[]</code>.
     */
    public static final class VarArgsAsObjectArrayFactory implements VarArgsFactory<Object> {
        public Object makeList(final Object[] elements, final String[] names) {
            if (elements.length > 1) {
                return elements;
            } else if (elements.length == 1) {
                return elements[0];
            } else {
                return RMissing.instance;
            }
        }
    }

    /**
     * {@link VarArgsFactory} implementation that returns varargs as {@link VarArgsAsListNode}.
     */
    public static final class VarArgsAsListNodeFactory implements VarArgsFactory<RNode> {
        public RNode makeList(final RNode[] elements, final String[] names) {
            if (elements.length > 1 || elements.length == 0) {
                return new VarArgsAsListNode(elements, names);
            } else if (elements.length == 1) {
                return elements[0];
            } else {
                return null;    // ConstantNode.create(RMissing.instance);
            }
        }
    }

    /**
     * A {@link RNode} that encapsulates a list of varargs (as {@link RNode}).
     */
    public abstract static class VarArgsNode extends RNode {
        @Children protected final RNode[] elementNodes;

        protected VarArgsNode(RNode[] elements) {
            elementNodes = elements;
        }

        public final RNode[] getArgumentNodes() {
            return elementNodes;
        }
    }

    /**
     * A {@link RNode} that encapsulates a list of varargs with names (as {@link RNode}).
     */
    public static final class VarArgsAsListNode extends VarArgsNode {
        private final String[] names;

        private VarArgsAsListNode(RNode[] elements, String[] names) {
            super(elements);
            this.names = names;
        }

        @Override
        public RList execute(VirtualFrame frame) {
            Object[] evaluatedElements = new Object[elementNodes.length];
            if (elementNodes.length > 0) {
                executeElementNodes(frame, elementNodes, evaluatedElements);
            }
            RList argList = RDataFactory.createList(evaluatedElements);
            if (names != null) {
                argList.setNames(RDataFactory.createStringVector(names, true));
            }
            return argList;
        }
    }

    /**
     * {@link VarArgsFactory} implementation that returns varargs as
     * {@link VarArgsAsObjectArrayNode}.
     */
    public static final class VarArgsAsObjectArrayNodeFactory implements VarArgsFactory<RNode> {
        public RNode makeList(final RNode[] elements, final String[] names) {
            if (elements.length > 1) {
                return new VarArgsAsObjectArrayNode(elements);
            } else if (elements.length == 1) {
                return elements[0];
            } else {
                // STRICT: This has to be revised!
                return null;    // ConstantNode.create(RMissing.instance);
            }
        }
    }

    /**
     * {@link VarArgsNode} that executes all its elements and returns the resulting value array.
     */
    public static final class VarArgsAsObjectArrayNode extends VarArgsNode {
        public VarArgsAsObjectArrayNode(RNode[] elements) {
            super(elements);
        }

        @Override
        public Object[] execute(VirtualFrame frame) {
            Object[] evaluatedElements = new Object[elementNodes.length];
            if (elementNodes.length > 0) {
                executeElementNodes(frame, elementNodes, evaluatedElements);
            }
            return evaluatedElements;
        }
    }

    @ExplodeLoop
    protected static void executeElementNodes(VirtualFrame frame, RNode[] elementNodes, Object[] evaluatedElements) {
        for (int i = 0; i < elementNodes.length; i++) {
            evaluatedElements[i] = elementNodes[i].execute(frame);
        }
    }
}<|MERGE_RESOLUTION|>--- conflicted
+++ resolved
@@ -39,20 +39,15 @@
 /**
  * <p>
  * An {@link ArgumentMatcher} knows the {@link FormalArguments} of a specific function and can
- * {@link #matchArguments(RFunction, CallArgumentsNode, SourceSection)} supplied arguments to the
- * formal ones.
+ * {@link #matchArguments(VirtualFrame, RFunction, CallArgumentsNode, SourceSection)} supplied
+ * arguments to the formal ones.
  * </p>
  * The other match functions are used for special cases, where builtins make it necessary to
-<<<<<<< HEAD
  * re-match parameters, e.g.:
- * {@link #matchArgumentsEvaluated(RFunction, EvaluatedArguments, SourceSection)} for 'UseMethod'
- * and {@link #matchArgumentsInlined(RFunction, CallArgumentsNode, SourceSection)} for builtins
- * which are implemented in Java ( @see {@link RBuiltinNode#inline(InlinedArguments)}
-=======
- * re-match parameters, e.g.: {@link #matchArgumentsEvaluated} for 'UseMethod' and
- * {@link #matchArgumentsInlined(RFunction, VirtualFrame, CallArgumentsNode, SourceSection)} for
+ * {@link #matchArgumentsEvaluated(VirtualFrame, RFunction, EvaluatedArguments, SourceSection)} for
+ * 'UseMethod' and
+ * {@link #matchArgumentsInlined(VirtualFrame, RFunction, CallArgumentsNode, SourceSection)} for
  * builtins which are implemented in Java ( @see {@link RBuiltinNode#inline(InlinedArguments)}
->>>>>>> a0a3378b
  *
  */
 public class ArgumentMatcher {
@@ -60,26 +55,18 @@
      * Match arguments supplied for a specific function call to the formal arguments and wraps them
      * in {@link PromiseNode}s. Used for calls to all functions parsed from R code
      *
+     * @param frame carrier for error reporting
      * @param function The function which is to be called
      * @param suppliedArgs The arguments supplied to the call
      * @param encapsulatingSrc The source code encapsulating the arguments, for debugging purposes
+     *
      * @return A fresh {@link MatchedArgumentsNode} containing the arguments in correct order and
      *         wrapped in {@link PromiseNode}s
-<<<<<<< HEAD
-     * @see #matchNodes(RFunction, CallArgumentsNode, SourceSection, boolean)
-=======
-     * @see #matchNodes(VirtualFrame, RFunction, REnvironment, CallArgumentsNode, SourceSection,
-     *      boolean)
->>>>>>> a0a3378b
-     */
-    public static MatchedArgumentsNode matchArguments(RFunction function, CallArgumentsNode suppliedArgs, SourceSection encapsulatingSrc) {
+     * @see #matchNodes(VirtualFrame, RFunction, CallArgumentsNode, SourceSection, boolean)
+     */
+    public static MatchedArgumentsNode matchArguments(VirtualFrame frame, RFunction function, CallArgumentsNode suppliedArgs, SourceSection encapsulatingSrc) {
         FormalArguments formals = ((RRootNode) function.getTarget().getRootNode()).getFormalArguments();
-<<<<<<< HEAD
-        RNode[] wrappedArgs = matchNodes(function, suppliedArgs, encapsulatingSrc, false);
-=======
-        REnvironment env = REnvironment.frameToEnvironment(frame);
-        RNode[] wrappedArgs = matchNodes(frame, function, env, suppliedArgs, encapsulatingSrc, false);
->>>>>>> a0a3378b
+        RNode[] wrappedArgs = matchNodes(frame, function, suppliedArgs, encapsulatingSrc, false);
         return MatchedArgumentsNode.create(wrappedArgs, formals.getNames(), suppliedArgs.getNames(), suppliedArgs.getSourceSection());
     }
 
@@ -88,24 +75,17 @@
      * in special {@link PromiseNode}s. Used for calls to builtins which are built into FastR and
      * thus are implemented in Java
      *
+     * @param frame carrier for error reporting
      * @param function The function which is to be called
      * @param suppliedArgs The arguments supplied to the call
      * @param encapsulatingSrc The source code encapsulating the arguments, for debugging purposes
+     *
      * @return A fresh {@link InlinedArguments} containing the arguments in correct order and
      *         wrapped in special {@link PromiseNode}s
-<<<<<<< HEAD
-     * @see #matchNodes(RFunction, CallArgumentsNode, SourceSection, boolean)
-     */
-    public static InlinedArguments matchArgumentsInlined(RFunction function, CallArgumentsNode suppliedArgs, SourceSection encapsulatingSrc) {
-        RNode[] wrappedArgs = matchNodes(function, suppliedArgs, encapsulatingSrc, true);
-=======
-     * @see #matchNodes(VirtualFrame, RFunction, REnvironment, CallArgumentsNode, SourceSection,
-     *      boolean)
-     */
-    public static InlinedArguments matchArgumentsInlined(RFunction function, VirtualFrame frame, CallArgumentsNode suppliedArgs, SourceSection encapsulatingSrc) {
-        REnvironment env = REnvironment.frameToEnvironment(frame);
-        RNode[] wrappedArgs = matchNodes(frame, function, env, suppliedArgs, encapsulatingSrc, true);
->>>>>>> a0a3378b
+     * @see #matchNodes(VirtualFrame, RFunction, CallArgumentsNode, SourceSection, boolean)
+     */
+    public static InlinedArguments matchArgumentsInlined(VirtualFrame frame, RFunction function, CallArgumentsNode suppliedArgs, SourceSection encapsulatingSrc) {
+        RNode[] wrappedArgs = matchNodes(frame, function, suppliedArgs, encapsulatingSrc, true);
         return new InlinedArguments(wrappedArgs, suppliedArgs.getNames());
     }
 
@@ -113,14 +93,16 @@
      * Used for the implementation of the 'UseMethod' builtin. Reorders the arguments passed into
      * the called, generic function and prepares them to be passed into the specific function
      *
+     * @param frame carrier for error reporting
      * @param function The 'Method' which is going to be 'Use'd
      * @param evaluatedArgs The arguments which are already in evaluated form (as they are directly
      *            taken from the stack)
      * @param encapsulatingSrc The source code encapsulating the arguments, for debugging purposes
+     *
      * @return A Fresh {@link EvaluatedArguments} containing the arguments rearranged and stuffed
      *         with default values (in the form of {@link RPromise}s where needed)
      */
-    public static EvaluatedArguments matchArgumentsEvaluated(RFunction function, VirtualFrame frame, EvaluatedArguments evaluatedArgs, SourceSection encapsulatingSrc) {
+    public static EvaluatedArguments matchArgumentsEvaluated(VirtualFrame frame, RFunction function, EvaluatedArguments evaluatedArgs, SourceSection encapsulatingSrc) {
         FormalArguments formals = ((RRootNode) function.getTarget().getRootNode()).getFormalArguments();
         Object[] evaledArgs = permuteArguments(frame, function, evaluatedArgs.getEvaluatedArgs(), evaluatedArgs.getNames(), formals, new VarArgsAsObjectArrayFactory(), new ObjectArrayFactory(),
                         encapsulatingSrc);
@@ -151,8 +133,8 @@
      * Matches the supplied arguments to the formal ones and returns them as consolidated
      * {@link MatchedArgumentsNode}. Handles named args and varargs.<br/>
      * <strong>Does not</strong> alter the given {@link CallArgumentsNode}
-     * 
-     * @param frame TODO
+     *
+     * @param frame carrier for error reporting
      * @param function The function which is to be called
      * @param suppliedArgs The arguments supplied to the call
      * @param encapsulatingSrc The source code encapsulating the arguments, for debugging purposes
@@ -164,11 +146,7 @@
      * @see #permuteArguments(VirtualFrame, RFunction, Object[], String[], FormalArguments,
      *      VarArgsFactory, ArrayFactory, SourceSection)
      */
-<<<<<<< HEAD
-    private static RNode[] matchNodes(RFunction function, CallArgumentsNode suppliedArgs, SourceSection encapsulatingSrc, boolean isForInlinedBuilin) {
-=======
-    private static RNode[] matchNodes(VirtualFrame frame, RFunction function, REnvironment env, CallArgumentsNode suppliedArgs, SourceSection encapsulatingSrc, boolean isForInlinedBuilin) {
->>>>>>> a0a3378b
+    private static RNode[] matchNodes(VirtualFrame frame, RFunction function, CallArgumentsNode suppliedArgs, SourceSection encapsulatingSrc, boolean isForInlinedBuilin) {
         FormalArguments formals = ((RRootNode) function.getTarget().getRootNode()).getFormalArguments();
 
         // Rearrange arguments
@@ -181,8 +159,8 @@
     /**
      * This method does the heavy lifting of re-arranging arguments by their names and position,
      * also handling varargs.
-     * 
-     * @param frame TODO
+     *
+     * @param frame carrier for error reporting
      * @param function The function which should be called
      * @param suppliedArgs The arguments given to this function call
      * @param suppliedNames The names the arguments might have
@@ -293,7 +271,7 @@
     /**
      * Searches for suppliedName inside formalNames and returns its (formal) index.
      *
-     * @param frame TODO
+     * @param frame carrier for error reporting
      * @param formalNames
      * @param suppliedName
      * @param matchedSuppliedArgs
