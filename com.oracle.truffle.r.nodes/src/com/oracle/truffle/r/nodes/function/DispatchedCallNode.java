/*
 * This material is distributed under the GNU General Public License
 * Version 2. You may review the terms of this license at
 * http://www.gnu.org/licenses/gpl-2.0.html
 *
 * Copyright (c) 2014, Purdue University
 * Copyright (c) 2014, Oracle and/or its affiliates
 *
 * All rights reserved.
 */

package com.oracle.truffle.r.nodes.function;

import com.oracle.truffle.api.*;
import com.oracle.truffle.api.frame.*;
import com.oracle.truffle.r.nodes.*;
import com.oracle.truffle.r.runtime.*;
import com.oracle.truffle.r.runtime.data.*;

import edu.umd.cs.findbugs.annotations.SuppressFBWarnings;

public abstract class DispatchedCallNode extends RNode {

    private static final int INLINE_CACHE_SIZE = 4;

<<<<<<< HEAD
    public static DispatchedCallNode create(final String genericName, final String dispatchType) {
        return new UninitializedDispatchedCallNode(genericName, dispatchType);
=======
    public static DispatchedCallNode create(final String genericName, final String dispatchType, String[] suppliedArgsNames) {
        return new UninitializedDispatchedCallNode(genericName, dispatchType, null, suppliedArgsNames);
>>>>>>> 44c5956d
    }

    public static DispatchedCallNode create(final String genericName, final String dispatchType, final Object[] args) {
        return new UninitializedDispatchedCallNode(genericName, dispatchType, args);
    }

    @SuppressFBWarnings(value = "ES_COMPARING_PARAMETER_STRING_WITH_EQ", justification = "RDotGroup is intended to be used as an identity")
    public static DispatchedCallNode create(final String genericName, final String dispatchType, final CallArgumentsNode callArgsNode) {
        if (dispatchType == RGroupGenerics.RDotGroup) {
            return new ResolvedDispatchedCallNode(GroupDispatchNode.create(genericName, callArgsNode));
        }
        throw new AssertionError();
    }

    @Override
    public Object execute(VirtualFrame frame) {
        throw new UnsupportedOperationException();
    }

    public abstract Object execute(VirtualFrame frame, RStringVector type);

    public abstract Object executeInternal(VirtualFrame frame, RStringVector type, Object[] args);

    private static final class UninitializedDispatchedCallNode extends DispatchedCallNode {
        protected final int depth;
        protected final String genericName;
        protected final String dispatchType;
<<<<<<< HEAD

        public UninitializedDispatchedCallNode(final String genericName, final String dispatchType, Object[] args) {
            this.genericName = genericName;
            this.depth = 0;
            this.dispatchType = dispatchType;
            this.args = args;
        }

        public UninitializedDispatchedCallNode(final String genericName, final String dispatchType) {
            this(genericName, dispatchType, null);
        }

        private UninitializedDispatchedCallNode(final UninitializedDispatchedCallNode copy, final int depth) {
            this.genericName = copy.genericName;
            this.dispatchType = copy.dispatchType;
            this.depth = depth;
=======
        protected final String[] suppliedArgsNames;
        protected final Object[] args;

        private UninitializedDispatchedCallNode(UninitializedDispatchedCallNode copy, int depth) {
            this.genericName = copy.genericName;
            this.dispatchType = copy.dispatchType;
            this.depth = depth;
            this.suppliedArgsNames = copy.suppliedArgsNames;
            this.args = null;
        }

        public UninitializedDispatchedCallNode(String genericName, String dispatchType, Object[] args, String[] suppliedArgsNames) {
            this.depth = 0;
            this.genericName = genericName;
            this.dispatchType = dispatchType;
            this.suppliedArgsNames = suppliedArgsNames;
            this.args = args;
>>>>>>> 44c5956d
        }

        @Override
        public Object execute(VirtualFrame frame, RStringVector type) {
            CompilerDirectives.transferToInterpreterAndInvalidate();
            return specialize(type).execute(frame, type);
        }

        @Override
        public Object executeInternal(VirtualFrame frame, RStringVector type, @SuppressWarnings("hiding") Object[] args) {
            CompilerDirectives.transferToInterpreterAndInvalidate();
            return specialize(type).executeInternal(frame, type, args);
        }

        private DispatchedCallNode specialize(RStringVector type) {
            CompilerAsserts.neverPartOfCompilation();
            if (depth < INLINE_CACHE_SIZE) {
                final DispatchNode current = createCurrentNode(type);
                final DispatchedCallNode cachedNode = new CachedNode(current, new UninitializedDispatchedCallNode(this, this.depth + 1), type);
                this.replace(cachedNode);
                return cachedNode;
            }
            return this.replace(new GenericDispatchNode(createCurrentNode(type)));
        }

        protected DispatchNode createCurrentNode(RStringVector type) {
            if (this.dispatchType == RRuntime.USE_METHOD) {
                return new UseMethodDispatchNode(this.genericName, type);
            }
            if (this.dispatchType == RRuntime.NEXT_METHOD) {
                return new NextMethodDispatchNode(this.genericName, type, this.args);
            }
            throw new AssertionError();
        }
    }

    private static final class GenericDispatchNode extends DispatchedCallNode {

        @Child private DispatchNode dcn;

        public GenericDispatchNode(DispatchNode dcn) {
            this.dcn = dcn;
        }

        @Override
        public Object execute(VirtualFrame frame, RStringVector type) {
            return dcn.execute(frame, type);
        }

        @Override
        public Object executeInternal(VirtualFrame frame, RStringVector type, Object[] args) {
            return dcn.executeInternal(frame, type, args);
        }
    }

    private static final class CachedNode extends DispatchedCallNode {

        @Child protected DispatchedCallNode nextNode;
        @Child protected DispatchNode currentNode;
        private final RStringVector type;

        CachedNode(final DispatchNode currentNode, final DispatchedCallNode nextNode, final RStringVector type) {
            this.nextNode = nextNode;
            this.currentNode = currentNode;
            this.type = type;
        }

        @Override
        public Object execute(VirtualFrame frame, final RStringVector aType) {
            if (isEqualType(this.type, aType)) {
                return currentNode.execute(frame);
            }
            return nextNode.execute(frame, aType);
        }

        private static boolean isEqualType(final RStringVector one, final RStringVector two) {
            if (one == null && two == null) {
                return true;
            }
            if (one == null || two == null) {
                return false;
            }

            if (one.getLength() != two.getLength()) {
                return false;
            }
            for (int i = 0; i < one.getLength(); ++i) {
                if (!one.getDataAt(i).equals(two.getDataAt(i))) {
                    return false;
                }
            }
            return true;
        }

        @Override
        public Object executeInternal(VirtualFrame frame, RStringVector aType, Object[] args) {
            if (isEqualType(this.type, aType)) {
                return currentNode.executeInternal(frame, args);
            }
            return nextNode.executeInternal(frame, aType, args);
        }
    }

    private static final class ResolvedDispatchedCallNode extends DispatchedCallNode {
        @Child protected RCallNode aCallNode;
        @Child protected GroupDispatchNode aDispatchNode;

        public ResolvedDispatchedCallNode(GroupDispatchNode dNode) {
            this.aDispatchNode = dNode;
        }

        @Override
        public Object execute(VirtualFrame frame) {
            DispatchNode.FunctionCall aFuncCall = (DispatchNode.FunctionCall) aDispatchNode.execute(frame);
            return executeHelper(frame, aFuncCall);
        }

        @Override
        public Object execute(VirtualFrame frame, RStringVector type) {
            DispatchNode.FunctionCall aFuncCall = (DispatchNode.FunctionCall) aDispatchNode.execute(frame, type);
            return executeHelper(frame, aFuncCall);
        }

        @Override
        public Object executeInternal(VirtualFrame frame, RStringVector type, Object[] args) {
            return Utils.nyi();
        }

        private Object executeHelper(VirtualFrame frame, DispatchNode.FunctionCall aFuncCall) {
            if (aCallNode == null) {
                CompilerDirectives.transferToInterpreterAndInvalidate();
                aCallNode = insert(RCallNode.createCall(null, aFuncCall.args));
            } else {
                CompilerDirectives.transferToInterpreterAndInvalidate();
                aCallNode.replace(RCallNode.createCall(null, aFuncCall.args));
            }
            try {
                Object result = aCallNode.execute(frame, aFuncCall.function);
                return result;
            } finally {
                aDispatchNode.unsetEnvironment();
            }
        }
    }
}<|MERGE_RESOLUTION|>--- conflicted
+++ resolved
@@ -23,13 +23,8 @@
 
     private static final int INLINE_CACHE_SIZE = 4;
 
-<<<<<<< HEAD
     public static DispatchedCallNode create(final String genericName, final String dispatchType) {
         return new UninitializedDispatchedCallNode(genericName, dispatchType);
-=======
-    public static DispatchedCallNode create(final String genericName, final String dispatchType, String[] suppliedArgsNames) {
-        return new UninitializedDispatchedCallNode(genericName, dispatchType, null, suppliedArgsNames);
->>>>>>> 44c5956d
     }
 
     public static DispatchedCallNode create(final String genericName, final String dispatchType, final Object[] args) {
@@ -57,7 +52,7 @@
         protected final int depth;
         protected final String genericName;
         protected final String dispatchType;
-<<<<<<< HEAD
+        protected final Object[] args;
 
         public UninitializedDispatchedCallNode(final String genericName, final String dispatchType, Object[] args) {
             this.genericName = genericName;
@@ -71,28 +66,10 @@
         }
 
         private UninitializedDispatchedCallNode(final UninitializedDispatchedCallNode copy, final int depth) {
+            this.depth = depth;
             this.genericName = copy.genericName;
             this.dispatchType = copy.dispatchType;
-            this.depth = depth;
-=======
-        protected final String[] suppliedArgsNames;
-        protected final Object[] args;
-
-        private UninitializedDispatchedCallNode(UninitializedDispatchedCallNode copy, int depth) {
-            this.genericName = copy.genericName;
-            this.dispatchType = copy.dispatchType;
-            this.depth = depth;
-            this.suppliedArgsNames = copy.suppliedArgsNames;
             this.args = null;
-        }
-
-        public UninitializedDispatchedCallNode(String genericName, String dispatchType, Object[] args, String[] suppliedArgsNames) {
-            this.depth = 0;
-            this.genericName = genericName;
-            this.dispatchType = dispatchType;
-            this.suppliedArgsNames = suppliedArgsNames;
-            this.args = args;
->>>>>>> 44c5956d
         }
 
         @Override
