--- conflicted
+++ resolved
@@ -47,16 +47,10 @@
 import com.oracle.truffle.r.nodes.builtin.RBuiltinFactory;
 import com.oracle.truffle.r.nodes.control.BreakException;
 import com.oracle.truffle.r.nodes.control.NextException;
-<<<<<<< HEAD
-import com.oracle.truffle.r.runtime.ArgumentsSignature;
-import com.oracle.truffle.r.runtime.JumpToTopLevelException;
-import com.oracle.truffle.r.runtime.ExitException;
-=======
 import com.oracle.truffle.r.nodes.function.visibility.SetVisibilityNode;
 import com.oracle.truffle.r.runtime.ArgumentsSignature;
 import com.oracle.truffle.r.runtime.ExitException;
 import com.oracle.truffle.r.runtime.JumpToTopLevelException;
->>>>>>> bd84f9ec
 import com.oracle.truffle.r.runtime.RArguments;
 import com.oracle.truffle.r.runtime.RArguments.DispatchArgs;
 import com.oracle.truffle.r.runtime.RArguments.S3Args;
@@ -70,11 +64,6 @@
 import com.oracle.truffle.r.runtime.Utils.DebugExitException;
 import com.oracle.truffle.r.runtime.builtins.RBuiltinDescriptor;
 import com.oracle.truffle.r.runtime.context.RContext;
-<<<<<<< HEAD
-import com.oracle.truffle.r.runtime.data.RNull;
-import com.oracle.truffle.r.runtime.env.REnvironment;
-=======
->>>>>>> bd84f9ec
 import com.oracle.truffle.r.runtime.env.frame.FrameSlotChangeMonitor;
 import com.oracle.truffle.r.runtime.env.frame.RFrameSlot;
 import com.oracle.truffle.r.runtime.nodes.RCodeBuilder;
@@ -398,63 +387,6 @@
         return getName();
     }
 
-<<<<<<< HEAD
-    /**
-     * Serialize a function. On entry {@code state} has an active pairlist, whose {@code tag} is the
-     * enclosing {@link REnvironment}. The {@code car} must be set to the pairlist representing the
-     * formal arguments (or {@link RNull} if none) and the {@code cdr} to the pairlist representing
-     * the body. Each formal argument is represented as a pairlist:
-     * <ul>
-     * <li>{@code tag}: RSymbol(name)</li>
-     * <li>{@code car}: Missing or default value</li>
-     * <li>{@code cdr}: if last formal then RNull else pairlist for next argument.
-     * </ul>
-     * N.B. The body is never empty as the syntax "{}" has a value, however if the body is a simple
-     * expression, e.g. {@code function(x) x}, the body is not represented as a pairlist, just a
-     * SYMSXP, which is handled transparently in {@code RSerialize.State.closePairList()}.
-     *
-     */
-    @Override
-    public void serializeImpl(RSerialize.State state) {
-        serializeFormals(state);
-        serializeBody(state);
-    }
-
-    /**
-     * Also called by {@link FunctionExpressionNode}.
-     */
-    public void serializeBody(RSerialize.State state) {
-        state.openPairList();
-        body.serialize(state);
-        state.setCdr(state.closePairList());
-    }
-
-    /**
-     * Also called by {@link FunctionExpressionNode}.
-     */
-    public void serializeFormals(RSerialize.State state) {
-        FormalArguments formals = getFormalArguments();
-        int formalsLength = formals.getSignature().getLength();
-        if (formalsLength > 0) {
-            for (int i = 0; i < formalsLength; i++) {
-                RNode defaultArg = formals.getDefaultArgument(i);
-                state.openPairList();
-                state.setTagAsSymbol(formals.getSignature().getName(i));
-                if (defaultArg != null) {
-                    state.serializeNodeSetCar(defaultArg);
-                } else {
-                    state.setCarMissing();
-                }
-            }
-            state.linkPairList(formalsLength);
-            state.setCar(state.closePairList());
-        } else {
-            state.setCar(RNull.instance);
-        }
-    }
-
-=======
->>>>>>> bd84f9ec
     public void setName(String name) {
         this.name = name;
     }
