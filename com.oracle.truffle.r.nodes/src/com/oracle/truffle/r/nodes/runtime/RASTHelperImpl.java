--- conflicted
+++ resolved
@@ -89,7 +89,6 @@
         } else if (node instanceof IfNode) {
             // 3 or 4 with else part
             result = 3 + (((IfNode) node).getElsePart() != null ? 1 : 0);
-<<<<<<< HEAD
         } else if (node instanceof FunctionBodyNode) {
             FunctionBodyNode fbn = (FunctionBodyNode) node;
             boolean hasBrace = fbn.getFunctionDefinitionNode().hasBraces();
@@ -104,10 +103,8 @@
             return 4;
         } else if (node instanceof WhileNode) {
             return ((WhileNode) node).isRepeat() ? 2 : 3;
-=======
         } else if (node instanceof WriteVariableNode) {
             return 3;
->>>>>>> b5dce08d
         } else {
             // TODO fill out
             assert false;
@@ -141,7 +138,6 @@
                 default:
                     assert false;
             }
-<<<<<<< HEAD
         } else if (node instanceof FunctionBodyNode) {
             FunctionBodyNode fbn = (FunctionBodyNode) node;
             boolean hasBrace = fbn.getFunctionDefinitionNode().hasBraces();
@@ -181,9 +177,6 @@
                  default:
                     assert false;
              }
-         } else {
-           // TODO fill out
-=======
         } else if (node instanceof WriteVariableNode) {
             WriteVariableNode wvn = (WriteVariableNode) node;
             switch (index) {
@@ -196,8 +189,8 @@
                 default:
                     assert false;
             }
-        } else {
->>>>>>> b5dce08d
+         } else {
+           // TODO fill out
             assert false;
         }
         return null;
