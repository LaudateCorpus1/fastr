/*
 * Copyright (c) 2013, 2014, Oracle and/or its affiliates. All rights reserved.
 * DO NOT ALTER OR REMOVE COPYRIGHT NOTICES OR THIS FILE HEADER.
 *
 * This code is free software; you can redistribute it and/or modify it
 * under the terms of the GNU General Public License version 2 only, as
 * published by the Free Software Foundation.
 *
 * This code is distributed in the hope that it will be useful, but WITHOUT
 * ANY WARRANTY; without even the implied warranty of MERCHANTABILITY or
 * FITNESS FOR A PARTICULAR PURPOSE.  See the GNU General Public License
 * version 2 for more details (a copy is included in the LICENSE file that
 * accompanied this code).
 *
 * You should have received a copy of the GNU General Public License version
 * 2 along with this work; if not, write to the Free Software Foundation,
 * Inc., 51 Franklin St, Fifth Floor, Boston, MA 02110-1301 USA.
 *
 * Please contact Oracle, 500 Oracle Parkway, Redwood Shores, CA 94065 USA
 * or visit www.oracle.com if you need additional information or have any
 * questions.
 */
package com.oracle.truffle.r.nodes.unary;

import com.oracle.truffle.api.*;
import com.oracle.truffle.api.CompilerDirectives.TruffleBoundary;
import com.oracle.truffle.api.dsl.*;
import com.oracle.truffle.api.frame.*;
import com.oracle.truffle.api.utilities.*;
import com.oracle.truffle.r.runtime.*;
import com.oracle.truffle.r.runtime.data.*;
import com.oracle.truffle.r.runtime.data.model.*;
import com.oracle.truffle.r.runtime.ops.na.*;

public abstract class CastIntegerNode extends CastNode {

    private final NACheck naCheck = NACheck.create();
    private final BranchProfile warningBranch = BranchProfile.create();

    public abstract Object executeInt(VirtualFrame frame, int o);

    public abstract Object executeInt(VirtualFrame frame, double o);

    public abstract Object executeInt(VirtualFrame frame, byte o);

    public abstract Object executeInt(VirtualFrame frame, Object o);

    @Child private CastIntegerNode recursiveCastInteger;

    private Object castIntegerRecursive(VirtualFrame frame, Object o) {
        if (recursiveCastInteger == null) {
            CompilerDirectives.transferToInterpreterAndInvalidate();
            recursiveCastInteger = insert(CastIntegerNodeFactory.create(null, isPreserveNames(), isDimensionsPreservation(), isAttrPreservation()));
        }
        return recursiveCastInteger.executeInt(frame, o);
    }

    @Specialization
    protected RNull doNull(@SuppressWarnings("unused") RNull operand) {
        return RNull.instance;
    }

    @Specialization
    protected RMissing doMissing(RMissing operand) {
        return operand;
    }

    @Specialization
    protected int doInt(int operand) {
        return operand;
    }

    @Specialization
    protected int doDouble(double operand) {
        naCheck.enable(operand);
        return naCheck.convertDoubleToInt(operand);
    }

    @Specialization
    protected RIntVector doIntVector(RIntVector operand) {
        return operand;
    }

    @Specialization
    protected RIntSequence doIntSequence(RIntSequence operand) {
        return operand;
    }

    @Specialization
    protected RIntSequence doDoubleSequence(RDoubleSequence operand) {
        naCheck.enable(operand);
        return RDataFactory.createIntSequence(naCheck.convertDoubleToInt(operand.getStart()), naCheck.convertDoubleToInt(operand.getStride()), operand.getLength());
    }

    @Specialization
    protected int doComplex(RComplex operand) {
        naCheck.enable(operand);
        int result = naCheck.convertComplexToInt(operand);
        if (operand.getImaginaryPart() != 0.0) {
            warningBranch.enter();
            RError.warning(RError.Message.IMAGINARY_PARTS_DISCARDED_IN_COERCION);
        }
        return result;
    }

    @Specialization
    protected int doCharacter(String operand) {
        naCheck.enable(operand);
        int result = naCheck.convertStringToInt(operand);
        if (isNA(result)) {
            warningBranch.enter();
            RError.warning(RError.Message.NA_INTRODUCED_COERCION);
        }
        return result;
    }

    @Specialization
    protected int doBoolean(byte operand) {
        naCheck.enable(operand);
        return naCheck.convertLogicalToInt(operand);
    }

    @Specialization
    protected int doRaw(RRaw operand) {
        return RRuntime.raw2int(operand);
    }

    private RIntVector createResultVector(RAbstractVector operand, int[] idata) {
        RIntVector ret = RDataFactory.createIntVector(idata, naCheck.neverSeenNA(), isPreserveDimensions() ? operand.getDimensions() : null, isPreserveNames() ? operand.getNames() : null);
        if (isAttrPreservation()) {
            ret.copyRegAttributesFrom(operand);
        }
        return ret;
    }

    @FunctionalInterface
    private interface IntToIntFunction {
        int apply(int value);
    }

    private RIntVector createResultVector(RAbstractVector operand, IntToIntFunction elementFunction) {
        naCheck.enable(operand);
        int[] idata = new int[operand.getLength()];
        for (int i = 0; i < operand.getLength(); i++) {
            idata[i] = elementFunction.apply(i);
        }
        return createResultVector(operand, idata);
    }

    @Specialization
    protected RIntVector doComplexVector(RComplexVector operand) {
        naCheck.enable(operand);
        int length = operand.getLength();
        int[] idata = new int[length];
        boolean warning = false;
        for (int i = 0; i < length; i++) {
            RComplex data = operand.getDataAt(i);
            idata[i] = naCheck.convertComplexToInt(data, false);
            if (data.getImaginaryPart() != 0.0) {
                warning = true;
            }
        }
        if (warning) {
            warningBranch.enter();
            RError.warning(RError.Message.IMAGINARY_PARTS_DISCARDED_IN_COERCION);
        }
        return createResultVector(operand, idata);
    }

    @Specialization
    protected RIntVector doStringVector(RStringVector operand) {
        naCheck.enable(operand);
        int[] idata = new int[operand.getLength()];
        boolean warning = false;
        for (int i = 0; i < operand.getLength(); i++) {
            String value = operand.getDataAt(i);
            idata[i] = naCheck.convertStringToInt(value);
            if (RRuntime.isNA(idata[i])) {
                warning = true;
            }
        }
        if (warning) {
            warningBranch.enter();
            RError.warning(RError.Message.NA_INTRODUCED_COERCION);
        }
        return createResultVector(operand, idata);
    }

    @Specialization
    public RIntVector doLogicalVector(RLogicalVector operand) {
        return createResultVector(operand, index -> naCheck.convertLogicalToInt(operand.getDataAt(index)));
    }

    @Specialization
    protected RIntVector doDoubleVector(RDoubleVector operand) {
        naCheck.enable(operand);
        return createResultVector(operand, naCheck.convertDoubleVectorToIntData(operand));
    }

    @Specialization
    protected RIntVector doRawVector(RRawVector operand) {
        return createResultVector(operand, index -> RRuntime.raw2int(operand.getDataAt(index)));
    }

    @Specialization
    protected RIntVector doList(VirtualFrame frame, RList list) {
        int length = list.getLength();
        int[] result = new int[length];
        for (int i = 0; i < length; i++) {
            Object entry = list.getDataAt(i);
            if (entry instanceof RList) {
                result[i] = RRuntime.INT_NA;
            } else {
                Object castEntry = castIntegerRecursive(frame, entry);
                if (castEntry instanceof Integer) {
                    result[i] = (Integer) castEntry;
                } else if (castEntry instanceof RIntVector) {
                    RIntVector intVector = (RIntVector) castEntry;
                    if (intVector.getLength() == 1) {
                        result[i] = intVector.getDataAt(0);
                    } else if (intVector.getLength() == 0) {
                        result[i] = RRuntime.INT_NA;
                    } else {
                        throw throwCannotCoerceListError("integer");
                    }
                } else {
                    throw throwCannotCoerceListError("integer");
                }
            }
        }
        RIntVector ret = RDataFactory.createIntVector(result, naCheck.neverSeenNA());
        if (isAttrPreservation()) {
            ret.copyRegAttributesFrom(list);
        }
        return ret;
    }

<<<<<<< HEAD
    @Specialization
    protected RIntVector doFactor(RFactor factor) {
        return factor.getVector();
    }

    private RError cannotCoerceListError() {
        throw RError.error(this.getSourceSection(), RError.Message.LIST_COERCION, "integer");
    }

=======
>>>>>>> 4ac3b6af
    @Fallback
    @TruffleBoundary
    public int doOther(Object operand) {
        throw new ConversionFailedException(operand.getClass().getName());
    }
}<|MERGE_RESOLUTION|>--- conflicted
+++ resolved
@@ -235,18 +235,11 @@
         return ret;
     }
 
-<<<<<<< HEAD
     @Specialization
     protected RIntVector doFactor(RFactor factor) {
         return factor.getVector();
     }
 
-    private RError cannotCoerceListError() {
-        throw RError.error(this.getSourceSection(), RError.Message.LIST_COERCION, "integer");
-    }
-
-=======
->>>>>>> 4ac3b6af
     @Fallback
     @TruffleBoundary
     public int doOther(Object operand) {
