--- conflicted
+++ resolved
@@ -93,11 +93,7 @@
         }
     }
 
-<<<<<<< HEAD
-    protected void preserveDimensionNames(RAbstractContainer operand, RVector ret) {
-=======
     protected void preserveDimensionNames(RAbstractContainer operand, RVector<?> ret) {
->>>>>>> bd84f9ec
         if (preserveDimensions()) {
             RList dimNames = operand.getDimNames(attrProfiles);
             if (hasDimNamesProfile.profile(dimNames != null)) {
