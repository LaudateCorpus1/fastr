/*
 * Copyright (c) 2013, 2014, Oracle and/or its affiliates. All rights reserved.
 * DO NOT ALTER OR REMOVE COPYRIGHT NOTICES OR THIS FILE HEADER.
 *
 * This code is free software; you can redistribute it and/or modify it
 * under the terms of the GNU General Public License version 2 only, as
 * published by the Free Software Foundation.
 *
 * This code is distributed in the hope that it will be useful, but WITHOUT
 * ANY WARRANTY; without even the implied warranty of MERCHANTABILITY or
 * FITNESS FOR A PARTICULAR PURPOSE.  See the GNU General Public License
 * version 2 for more details (a copy is included in the LICENSE file that
 * accompanied this code).
 *
 * You should have received a copy of the GNU General Public License version
 * 2 along with this work; if not, write to the Free Software Foundation,
 * Inc., 51 Franklin St, Fifth Floor, Boston, MA 02110-1301 USA.
 *
 * Please contact Oracle, 500 Oracle Parkway, Redwood Shores, CA 94065 USA
 * or visit www.oracle.com if you need additional information or have any
 * questions.
 */
package com.oracle.truffle.r.nodes.access;

import com.oracle.truffle.api.*;
import com.oracle.truffle.api.frame.*;
import com.oracle.truffle.api.nodes.*;
import com.oracle.truffle.r.nodes.*;
import com.oracle.truffle.r.runtime.*;
import com.oracle.truffle.r.runtime.data.*;
import com.oracle.truffle.r.runtime.data.model.*;

public abstract class ConstantNode extends RNode implements VisibilityController {

    public final Object getValue() {
        return execute(null);
    }

    public static ConstantNode create(Object value) {
        if (value instanceof Integer) {
            return new ConstantIntegerScalarNode((Integer) value);
        } else if (value instanceof Double) {
            return new ConstantDoubleScalarNode((Double) value);
        } else if (value instanceof Boolean) {
            return new ConstantLogicalScalarNode((Boolean) value);
        } else if (value instanceof Byte) {
            return new ConstantLogicalScalarNode((Byte) value);
        } else if (value instanceof String) {
            return new ConstantStringScalarNode((String) value);
        } else if (value == RNull.instance) {
            return new ConstantNullNode();
        } else if (value == RMissing.instance) {
            return new ConstantMissingNode();
        } else if (value == EMPTY_OBJECT_ARRAY) {
            return new ConstantEmptyObjectArrayNode();
        } else if (value instanceof RComplex) {
            return new ConstantComplexNode((RComplex) value);
        } else if (value instanceof RAbstractVector) {
            return new ConstantVectorNode((RAbstractVector) value);
<<<<<<< HEAD
        } else if (value instanceof RDataFrame) {
            return new ConstantDataFrameNode((RDataFrame) value);
=======
        } else if (value instanceof Object[]) {
            return new ConstantObjectArrayNode((Object[]) value);
        } else if (value instanceof RRaw) {
            return new ConstantRawNode((RRaw) value);
        } else if (value instanceof RFunction) {
            return new ConstantFunctionNode((RFunction) value);
>>>>>>> e5952e1d
        }
        throw new UnsupportedOperationException(value.getClass().getName());
    }

    public static ConstantNode create(SourceSection src, Object value) {
        ConstantNode cn = create(value);
        cn.assignSourceSection(src);
        return cn;
    }

    private static final class ConstantDoubleScalarNode extends ConstantNode {

        private final Double objectValue;
        private final double doubleValue;

        public ConstantDoubleScalarNode(double value) {
            this.objectValue = value;
            this.doubleValue = value;
        }

        @Override
        public Object execute(VirtualFrame frame) {
            controlVisibility();
            return objectValue;
        }

        @Override
        public double executeDouble(VirtualFrame frame) {
            controlVisibility();
            return doubleValue;
        }

    }

    private static final class ConstantLogicalScalarNode extends ConstantNode {

        private final double doubleValue;
        private final int intValue;
        private final byte logicalValue;

        public ConstantLogicalScalarNode(boolean value) {
            this.logicalValue = RRuntime.asLogical(value);
            this.doubleValue = value ? 1.0d : 0.0d;
            this.intValue = value ? 1 : 0;
        }

        public ConstantLogicalScalarNode(byte value) {
            this.logicalValue = value;
            this.doubleValue = value == RRuntime.LOGICAL_TRUE ? 1.0d : 0.0d;
            this.intValue = value == RRuntime.LOGICAL_TRUE ? 1 : 0;
        }

        @Override
        public Object execute(VirtualFrame frame) {
            controlVisibility();
            return logicalValue;
        }

        @Override
        public int executeInteger(VirtualFrame frame) throws UnexpectedResultException {
            controlVisibility();
            return intValue;
        }

        @Override
        public byte executeByte(VirtualFrame frame) throws UnexpectedResultException {
            controlVisibility();
            return logicalValue;
        }

        @Override
        public double executeDouble(VirtualFrame frame) {
            controlVisibility();
            return doubleValue;
        }

    }

    private static final class ConstantIntegerScalarNode extends ConstantNode {

        private final Integer objectValue;
        private final int intValue;
        private final double doubleValue;

        public ConstantIntegerScalarNode(int value) {
            this.objectValue = value;
            this.intValue = value;
            this.doubleValue = value;
        }

        @Override
        public Object execute(VirtualFrame frame) {
            controlVisibility();
            return objectValue;
        }

        @Override
        public int executeInteger(VirtualFrame frame) {
            controlVisibility();
            return intValue;
        }

        @Override
        public double executeDouble(VirtualFrame frame) {
            controlVisibility();
            return doubleValue;
        }

    }

    private static final class ConstantStringScalarNode extends ConstantNode {

        private final String objectValue;

        public ConstantStringScalarNode(String value) {
            this.objectValue = value;
        }

        @Override
        public Object execute(VirtualFrame frame) {
            controlVisibility();
            return objectValue;
        }

        @Override
        public String executeString(VirtualFrame frame) {
            controlVisibility();
            return objectValue;
        }

    }

    private static final class ConstantComplexNode extends ConstantNode {

        private final RComplex complexValue;

        public ConstantComplexNode(RComplex value) {
            this.complexValue = value;
        }

        @Override
        public RComplex executeRComplex(VirtualFrame frame) {
            controlVisibility();
            return complexValue;
        }

        @Override
        public Object execute(VirtualFrame frame) {
            controlVisibility();
            return complexValue;
        }

    }

    private static final class ConstantNullNode extends ConstantNode {

        @Override
        public RNull executeNull(VirtualFrame frame) throws UnexpectedResultException {
            controlVisibility();
            return RNull.instance;
        }

        @Override
        public Object execute(VirtualFrame frame) {
            controlVisibility();
            return RNull.instance;
        }
    }

    private static final class ConstantMissingNode extends ConstantNode {

        @Override
        public RMissing executeMissing(VirtualFrame frame) throws UnexpectedResultException {
            controlVisibility();
            return RMissing.instance;
        }

        @Override
        public Object execute(VirtualFrame frame) {
            controlVisibility();
            return RMissing.instance;
        }
    }

    private static final class ConstantEmptyObjectArrayNode extends ConstantNode {

        @Override
        public Object[] executeArray(VirtualFrame frame) throws UnexpectedResultException {
            controlVisibility();
            return EMPTY_OBJECT_ARRAY;
        }

        @Override
        public Object execute(VirtualFrame frame) {
            controlVisibility();
            return EMPTY_OBJECT_ARRAY;
        }
    }

    private static final class ConstantObjectArrayNode extends ConstantNode {

        private final Object[] array;

        public ConstantObjectArrayNode(Object[] array) {
            this.array = array;
        }

        @Override
        public Object[] executeArray(VirtualFrame frame) throws UnexpectedResultException {
            controlVisibility();
            return array;
        }

        @Override
        public Object execute(VirtualFrame frame) {
            controlVisibility();
            return array;
        }
    }

    private static final class ConstantVectorNode extends ConstantNode {

        private final RAbstractVector vector;

        public ConstantVectorNode(RAbstractVector vector) {
            this.vector = vector;
        }

        @Override
        public RAbstractVector executeRAbstractVector(VirtualFrame frame) {
            controlVisibility();
            return vector;
        }

        @Override
        public Object execute(VirtualFrame frame) {
            controlVisibility();
            return vector;
        }
    }

<<<<<<< HEAD
    private static final class ConstantDataFrameNode extends ConstantNode {

        private final RDataFrame dataFrame;

        public ConstantDataFrameNode(RDataFrame dataFrame) {
            this.dataFrame = dataFrame;
        }

        @Override
        public RDataFrame executeRDataFrame(VirtualFrame frame) {
            controlVisibility();
            return dataFrame;
=======
    private static final class ConstantRawNode extends ConstantNode {

        private final RRaw data;

        public ConstantRawNode(RRaw data) {
            this.data = data;
        }

        @Override
        public RRaw executeRRaw(VirtualFrame frame) throws UnexpectedResultException {
            controlVisibility();
            return data;
>>>>>>> e5952e1d
        }

        @Override
        public Object execute(VirtualFrame frame) {
            controlVisibility();
<<<<<<< HEAD
            return dataFrame;
        }
    }

=======
            return data;
        }
    }

    private static final class ConstantFunctionNode extends ConstantNode {

        private final RFunction function;

        public ConstantFunctionNode(RFunction function) {
            this.function = function;
        }

        @Override
        public RFunction executeFunction(VirtualFrame frame) throws UnexpectedResultException {
            controlVisibility();
            return function;
        }

        @Override
        public Object execute(VirtualFrame frame) {
            controlVisibility();
            return function;
        }
    }
>>>>>>> e5952e1d
}<|MERGE_RESOLUTION|>--- conflicted
+++ resolved
@@ -57,17 +57,14 @@
             return new ConstantComplexNode((RComplex) value);
         } else if (value instanceof RAbstractVector) {
             return new ConstantVectorNode((RAbstractVector) value);
-<<<<<<< HEAD
         } else if (value instanceof RDataFrame) {
             return new ConstantDataFrameNode((RDataFrame) value);
-=======
         } else if (value instanceof Object[]) {
             return new ConstantObjectArrayNode((Object[]) value);
         } else if (value instanceof RRaw) {
             return new ConstantRawNode((RRaw) value);
         } else if (value instanceof RFunction) {
             return new ConstantFunctionNode((RFunction) value);
->>>>>>> e5952e1d
         }
         throw new UnsupportedOperationException(value.getClass().getName());
     }
@@ -309,7 +306,6 @@
         }
     }
 
-<<<<<<< HEAD
     private static final class ConstantDataFrameNode extends ConstantNode {
 
         private final RDataFrame dataFrame;
@@ -322,7 +318,15 @@
         public RDataFrame executeRDataFrame(VirtualFrame frame) {
             controlVisibility();
             return dataFrame;
-=======
+        }
+
+        @Override
+        public Object execute(VirtualFrame frame) {
+            controlVisibility();
+            return dataFrame;
+        }
+    }
+
     private static final class ConstantRawNode extends ConstantNode {
 
         private final RRaw data;
@@ -335,18 +339,11 @@
         public RRaw executeRRaw(VirtualFrame frame) throws UnexpectedResultException {
             controlVisibility();
             return data;
->>>>>>> e5952e1d
-        }
-
-        @Override
-        public Object execute(VirtualFrame frame) {
-            controlVisibility();
-<<<<<<< HEAD
-            return dataFrame;
-        }
-    }
-
-=======
+        }
+
+        @Override
+        public Object execute(VirtualFrame frame) {
+            controlVisibility();
             return data;
         }
     }
@@ -371,5 +368,4 @@
             return function;
         }
     }
->>>>>>> e5952e1d
 }