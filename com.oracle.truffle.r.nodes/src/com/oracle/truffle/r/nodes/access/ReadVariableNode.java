/*
 * Copyright (c) 2013, 2014, Oracle and/or its affiliates. All rights reserved.
 * DO NOT ALTER OR REMOVE COPYRIGHT NOTICES OR THIS FILE HEADER.
 *
 * This code is free software; you can redistribute it and/or modify it
 * under the terms of the GNU General Public License version 2 only, as
 * published by the Free Software Foundation.
 *
 * This code is distributed in the hope that it will be useful, but WITHOUT
 * ANY WARRANTY; without even the implied warranty of MERCHANTABILITY or
 * FITNESS FOR A PARTICULAR PURPOSE.  See the GNU General Public License
 * version 2 for more details (a copy is included in the LICENSE file that
 * accompanied this code).
 *
 * You should have received a copy of the GNU General Public License version
 * 2 along with this work; if not, write to the Free Software Foundation,
 * Inc., 51 Franklin St, Fifth Floor, Boston, MA 02110-1301 USA.
 *
 * Please contact Oracle, 500 Oracle Parkway, Redwood Shores, CA 94065 USA
 * or visit www.oracle.com if you need additional information or have any
 * questions.
 */
package com.oracle.truffle.r.nodes.access;

import java.util.*;

import com.oracle.truffle.api.*;
import com.oracle.truffle.api.CompilerDirectives.CompilationFinal;
import com.oracle.truffle.api.dsl.*;
import com.oracle.truffle.api.frame.*;
import com.oracle.truffle.api.nodes.*;
import com.oracle.truffle.api.source.*;
import com.oracle.truffle.r.nodes.*;
import com.oracle.truffle.r.nodes.access.ReadVariableNodeFactory.BuiltinFunctionVariableNodeFactory;
import com.oracle.truffle.r.nodes.access.ReadVariableNodeFactory.ReadAndCopySuperVariableNodeFactory;
import com.oracle.truffle.r.nodes.access.ReadVariableNodeFactory.ReadLocalVariableNodeFactory;
import com.oracle.truffle.r.nodes.access.ReadVariableNodeFactory.ReadSuperVariableNodeFactory;
import com.oracle.truffle.r.nodes.access.ReadVariableNodeFactory.ResolvePromiseNodeFactory;
import com.oracle.truffle.r.nodes.access.ReadVariableNodeFactory.UnknownVariableNodeFactory;
import com.oracle.truffle.r.runtime.*;
import com.oracle.truffle.r.runtime.data.*;
import com.oracle.truffle.r.runtime.data.model.*;

public abstract class ReadVariableNode extends RNode implements VisibilityController {

    public abstract Object execute(VirtualFrame frame, MaterializedFrame enclosingFrame);

    /**
     * Convenience method
     *
     * @return {@link #create(String, String, boolean, boolean)}
     */
    public static ReadVariableNode create(String symbol, boolean shouldCopyValue) {
        return create(symbol, RRuntime.TYPE_ANY, shouldCopyValue);
    }

    /**
     * Convenience method.
     *
     * @return {@link #create(String, boolean)}
     */
    public static ReadVariableNode create(Object symbol, boolean shouldCopyValue) {
        return create(symbol.toString(), shouldCopyValue);
    }

    /**
     * Convenience method
     *
     * @return {@link #create(String, String, boolean, boolean)}
     */
    public static ReadVariableNode create(SourceSection src, String symbol, String mode, boolean shouldCopyValue) {
        ReadVariableNode rvn = create(symbol, mode, shouldCopyValue);
        rvn.assignSourceSection(src);
        return rvn;
    }

    /**
     * Convenience method
     *
     * @return {@link #create(String, String, boolean, boolean)}
     */
    public static ReadVariableNode create(String symbol, String mode, boolean shouldCopyValue) {
        return create(symbol, mode, shouldCopyValue, true);
    }

    /**
     * @return #create(String, String, boolean, boolean, boolean, boolean), where readMissing and
     *         forcePromise are set to {@code false}
     */
    public static ReadVariableNode create(String symbolStr, String mode, boolean shouldCopyValue, boolean isSuper) {
        return create(symbolStr, mode, shouldCopyValue, isSuper, false, false);
    }

    /**
     * Creates every {@link ReadVariableNode} out there
     *
     * @param symbolStr The symbol the {@link ReadVariableNode} is meant to resolve
     * @param mode The mode of the variable
     * @param shouldCopyValue Copy semantics
     * @param isSuper Whether the variable resides in the local frame or not
     * @param readMissing Whether the {@link ReadVariableNode} should read {@link RMissing#instance}
     *            or fail with an error
     * @param forcePromise Whether to force {@link RPromise} for type-checking or not
     * @return The appropriate implementation of {@link ReadVariableNode}
     */
    public static ReadVariableNode create(String symbolStr, String mode, boolean shouldCopyValue, boolean isSuper, boolean readMissing, boolean forcePromise) {
        Symbol symbol = Symbol.create(symbolStr);

        ReadVariableNode rvn = null;
        if (isSuper) {
            rvn = new UnresolvedReadVariableNode(symbol, mode, readMissing, forcePromise, shouldCopyValue);
        } else {
            rvn = new UnResolvedReadLocalVariableNode(symbol, mode, readMissing, forcePromise);
        }

        return ResolvePromiseNodeFactory.create(rvn, symbol);
    }

    /**
     * This method checks the value a RVN just read. It is used to determine whether the value just
     * read matches the expected type or if we have to look in a frame up the lexical chain. It
     * might:
     * <ul>
     * <li>throw an {@link RError}: if 'objArg' is a missing argument and this is not allowed
     * (default, switched by 'readMissing')</li>
     * <li>return {@code true}: if the type of 'objArg' matches the description in 'type'</li>
     * <li>return {@code false}: if the type of 'objArg' does not match the description in 'type'</li>
     * </ul>
     * However, there is the special case of 'objArg' being a {@link RPromise}: Normally, it is
     * expected to match type and simply returns {@code true}. But in case of 'forcePromise' ==
     * {@code true}, the promise is evaluated and the result checked for it's type. This is only
     * used for function lookup, as we need to be sure that we read a function.
     *
     * @param frame The frame to (eventually) evaluate the {@link RPromise} in
     * @param objArg The object to check for proper type
     * @param type The type which is expected
     * @param readMissing Whether reading an instance of {@link RMissing} does not yield an error
     * @param forcePromise Whether a promise should be forced to check its type or not
     * @return see above
     */
    protected boolean checkType(VirtualFrame frame, Object objArg, String type, boolean readMissing, boolean forcePromise) {
        Object obj = objArg;
        if (obj == RMissing.instance && !readMissing && !getSymbol().isVarArg()) {
            throw RError.error(RError.Message.ARGUMENT_MISSING, getSymbol());
        }
        if (type.equals(RRuntime.TYPE_ANY)) {
            return true;
        }
        if (obj instanceof RPromise) {
            RPromise promise = (RPromise) obj;
            if (!promise.isEvaluated()) {
                if (!forcePromise) {
                    // since we do not know what type the evaluates to, it may match.
                    // we recover from a wrong type later
                    return true;
                } else {
                    obj = promise.evaluate(frame);
                }
            } else {
                obj = promise.getValue();
            }
        }
        if (type.equals(RRuntime.TYPE_FUNCTION) || type.equals(RRuntime.TYPE_CLOSURE) || type.equals(RRuntime.TYPE_BUILTIN) || type.equals(RRuntime.TYPE_SPECIAL)) {
            return obj instanceof RFunction;
        }
        if (type.equals(RRuntime.TYPE_CHARACTER)) {
            return obj instanceof String;
        }
        if (type.equals(RRuntime.TYPE_LOGICAL)) {
            return obj instanceof Byte;
        }
        if (type.equals(RRuntime.TYPE_INTEGER) || type.equals(RRuntime.TYPE_DOUBLE) || type.equals(RRuntime.TYPE_NUMERIC)) {
            return obj instanceof Integer || obj instanceof Double;
        }
        return false;
    }

    public abstract Symbol getSymbol();

    @NodeChild(value = "readNode", type = ReadVariableNode.class)
    @NodeField(name = "symbol", type = Symbol.class)
    public abstract static class ResolvePromiseNode extends ReadVariableNode {

        public abstract ReadVariableNode getReadNode();

        @Specialization
        public Object doValue(VirtualFrame frame, RPromise promise) {
            return promise.evaluate(frame);
        }

        @Specialization
        public int doValue(int value) {
            return value;
        }

        @Specialization
        public double doValue(double value) {
            return value;
        }

        @Specialization
        public byte doValue(byte value) {
            return value;
        }

        /**
         * Catch all calls to {@link #execute(VirtualFrame, MaterializedFrame)} ({@code final} so it
         * is not overridden by the annotation processor) and forward them to {@link #getReadNode()}
         * . The returned object has only to be checked for being a {@link RPromise}, then we're
         * done here.
         */
        @Override
        public final Object execute(VirtualFrame frame, MaterializedFrame enclosingFrame) {
            Object obj = getReadNode().execute(frame, enclosingFrame);
            if (isPromise(obj)) {
                return doValue(frame, (RPromise) obj);
            }
            return obj;
        }

        @Specialization(guards = "!isPromise")
        public Object doValue(Object obj) {
            return obj;
        }

        public boolean isPromise(Object obj) {
            return obj instanceof RPromise;
        }
    }

    private interface HasMode {
        String getMode();

        boolean readMissing();

        boolean forcePromise();
    }

    public static final class UnresolvedReadVariableNode extends ReadVariableNode implements HasMode {

        // TODO It seems a refactoring would be appropriate to encapsulate all fields (symbol, mode,
        // readMissing, forcePromise, copyValue) into a single class to reduce clutter and
        // repetition throughout RVN hierarchy
        private final Symbol symbol;
        private final String mode;
        private final boolean readMissing;
        private final boolean forcePromise;

        /**
         * In case this read operation is the one used to read a vector prior to updating one of its
         * elements, the vector must be copied to the local frame if it is found in an enclosing
         * frame.
         */
        @CompilationFinal private boolean copyValue;

        public void setCopyValue(boolean c) {
            copyValue = c;
        }

        public UnresolvedReadVariableNode(Symbol symbol, String mode, boolean readMissing, boolean forcePromise, boolean copyValue) {
            this.symbol = symbol;
            this.mode = mode;
            this.readMissing = readMissing;
            this.forcePromise = forcePromise;
            this.copyValue = copyValue;
        }

        @Override
        public Object execute(VirtualFrame frame, MaterializedFrame enclosingFrame) {
            CompilerDirectives.transferToInterpreterAndInvalidate();
            if (enclosingFrame != null) {
<<<<<<< HEAD
                ReadSuperVariableNode readSuper = copyValue ? ReadAndCopySuperVariableNodeFactory.create(null, FrameSlotNode.create(symbol.getName()), symbol) : ReadSuperVariableNodeFactory.create(
                                null, FrameSlotNode.create(symbol.getName()), symbol);
                ReadVariableMaterializedNode readNode = new ReadVariableMaterializedNode(readSuper, new UnresolvedReadVariableNode(symbol, mode, copyValue), mode);
=======
                ReadSuperVariableNode readSuper = copyValue ? ReadAndCopySuperVariableNodeFactory.create(null, new FrameSlotNode.UnresolvedFrameSlotNode(symbol.getName()), symbol)
                                : ReadSuperVariableNodeFactory.create(null, new FrameSlotNode.UnresolvedFrameSlotNode(symbol.getName()), symbol);
                ReadVariableMaterializedNode readNode = new ReadVariableMaterializedNode(readSuper, new UnresolvedReadVariableNode(symbol, mode, readMissing, forcePromise, copyValue), readMissing,
                                forcePromise, mode);
>>>>>>> 71a65388
                return replace(readNode).execute(frame, enclosingFrame);
            } else {
                return replace(resolveNonFrame()).execute(frame);
            }
        }

        private ReadVariableNode resolveNonFrame() {
            RFunction lookupResult = RContext.getEngine().lookupBuiltin(RRuntime.toString(symbol));
            if (lookupResult != null) {
                return BuiltinFunctionVariableNodeFactory.create(lookupResult, symbol);
            } else {
                return UnknownVariableNodeFactory.create(symbol, mode, readMissing, forcePromise);
            }
        }

        @Override
        public Object execute(VirtualFrame frame) {
            CompilerDirectives.transferToInterpreterAndInvalidate();
            ArrayList<Assumption> assumptions = allMissingAssumptions(frame);
            ReadVariableNode readNode;
            if (assumptions == null) {
                // Found variable in one of the frames; build inline cache.
<<<<<<< HEAD
                ReadLocalVariableNode actualReadNode = ReadLocalVariableNodeFactory.create(FrameSlotNode.create(symbol.getName()), symbol);
                readNode = new ReadVariableVirtualNode(actualReadNode, new UnresolvedReadVariableNode(symbol, mode, copyValue), mode);
=======
                ReadLocalVariableNode actualReadNode = ReadLocalVariableNodeFactory.create(new FrameSlotNode.UnresolvedFrameSlotNode(symbol.getName()), symbol);
                readNode = new ReadVariableVirtualNode(actualReadNode, new UnresolvedReadVariableNode(symbol, mode, readMissing, forcePromise, copyValue), mode, readMissing, forcePromise);
>>>>>>> 71a65388
            } else {
                // Symbol is missing in all frames; bundle assumption checks and access builtin.
                readNode = new ReadVariableNonFrameNode(assumptions, resolveNonFrame(), new UnresolvedReadVariableNode(symbol, mode, readMissing, forcePromise, copyValue), symbol);
            }
            return replace(readNode).execute(frame);
        }

        private ArrayList<Assumption> allMissingAssumptions(VirtualFrame frame) {
            ArrayList<Assumption> assumptions = new ArrayList<>();
            Frame currentFrame = frame;
            do {
                FrameSlot frameSlot = FrameSlotNode.findFrameSlot(currentFrame, RRuntime.toString(symbol));
                if (frameSlot != null) {
                    assumptions = null;
                    break;
                }
                assumptions.add(FrameSlotNode.getAssumption(currentFrame, symbol.getName()));
                currentFrame = RArguments.getEnclosingFrame(currentFrame);
            } while (currentFrame != null);
            return assumptions;
        }

        @Override
        public Symbol getSymbol() {
            return symbol;
        }

        @Override
        public String getMode() {
            return mode;
        }

        @Override
        public boolean readMissing() {
            return readMissing;
        }

        @Override
        public boolean forcePromise() {
            return forcePromise;
        }
    }

    public static final class ReadVariableNonFrameNode extends ReadVariableNode {

        @Child private ReadVariableNode readNode;
        @Child private UnresolvedReadVariableNode unresolvedNode;
        private final Assumption[] absentFrameSlotAssumptions;
        private final Symbol symbol;

        ReadVariableNonFrameNode(List<Assumption> assumptions, ReadVariableNode readNode, UnresolvedReadVariableNode unresolvedNode, Symbol symbol) {
            this.readNode = readNode;
            this.unresolvedNode = unresolvedNode;
            this.symbol = symbol;
            this.absentFrameSlotAssumptions = assumptions.toArray(new Assumption[assumptions.size()]);
        }

        @ExplodeLoop
        @Override
        public Object execute(VirtualFrame frame) {
            controlVisibility();
            try {
                for (Assumption assumption : absentFrameSlotAssumptions) {
                    assumption.check();
                }
            } catch (InvalidAssumptionException e) {
                return replace(unresolvedNode).execute(frame);
            }
            return readNode.execute(frame);
        }

        @Override
        public Object execute(VirtualFrame frame, MaterializedFrame enclosingFrame) {
            controlVisibility();
            throw new UnsupportedOperationException();
        }

        @Override
        public Symbol getSymbol() {
            return symbol;
        }
    }

    public static final class ReadVariableVirtualNode extends ReadVariableNode implements HasMode {

        @Child private ReadLocalVariableNode readNode;
        @Child private ReadVariableNode nextNode;
        private final String mode;
        private final boolean readMissing;
        private final boolean forcePromise;

        ReadVariableVirtualNode(ReadLocalVariableNode readNode, ReadVariableNode nextNode, String mode, boolean readMissing, boolean forcePromise) {
            this.readNode = readNode;
            this.nextNode = nextNode;
            this.mode = mode;
            this.readMissing = readMissing;
            this.forcePromise = forcePromise;
        }

        @Override
        public Object execute(VirtualFrame frame) {
            controlVisibility();
            if (readNode.getFrameSlotNode().hasValue(frame)) {
                Object result = readNode.execute(frame);
                if (checkType(frame, result, mode, readMissing, forcePromise)) {
                    return result;
                }
            }
            return nextNode.execute(frame, RArguments.getEnclosingFrame(frame));
        }

        @Override
        public Object execute(VirtualFrame frame, MaterializedFrame enclosingFrame) {
            controlVisibility();
            throw new UnsupportedOperationException();
        }

        @Override
        public Symbol getSymbol() {
            return nextNode.getSymbol();
        }

        @Override
        public String getMode() {
            return mode;
        }

        @Override
        public boolean readMissing() {
            return readMissing;
        }

        @Override
        public boolean forcePromise() {
            return forcePromise;
        }
    }

    public static final class UnResolvedReadLocalVariableNode extends ReadVariableNode implements HasMode {
        private final Symbol symbol;
        private final String mode;
        private final boolean readMissing;
        private final boolean forcePromise;
        @Child private ReadLocalVariableNode node;

        UnResolvedReadLocalVariableNode(final Symbol symbol, final String mode, boolean readMissing, boolean forcePromise) {
            this.symbol = symbol;
            this.mode = mode;
            this.readMissing = readMissing;
            this.forcePromise = forcePromise;
        }

        @Override
        public Object execute(VirtualFrame frame) {
            CompilerDirectives.transferToInterpreterAndInvalidate();
            controlVisibility();
            node = insert(ReadLocalVariableNodeFactory.create(FrameSlotNode.create(symbol.getName()), symbol));
            if (node.getFrameSlotNode().hasValue(frame)) {
                Object result = node.execute(frame);
                if (checkType(frame, result, mode, readMissing, forcePromise)) {
                    replace(node);
                    return result;
                }
            }
            return replace(UnknownVariableNodeFactory.create(symbol, mode, readMissing, forcePromise)).execute(frame);
        }

        @Override
        public Object execute(VirtualFrame frame, MaterializedFrame enclosingFrame) {
            controlVisibility();
            throw new UnsupportedOperationException();
        }

        @Override
        public Symbol getSymbol() {
            return symbol;
        }

        @Override
        public String getMode() {
            return mode;
        }

        @Override
        public boolean readMissing() {
            return readMissing;
        }

        @Override
        public boolean forcePromise() {
            return forcePromise;
        }
    }

    @NodeField(name = "symbol", type = Symbol.class)
    public static final class ReadVariableSuperMaterializedNode extends ReadVariableNode {
        @Child private ReadVariableNode readNode;

        public ReadVariableSuperMaterializedNode(ReadVariableNode readNode) {
            this.readNode = readNode;
        }

        @Override
        public Object execute(VirtualFrame frame) {
            controlVisibility();
            return readNode.execute(frame, RArguments.getEnclosingFrame(frame));
        }

        @Override
        public Object execute(VirtualFrame frame, MaterializedFrame enclosingFrame) {
            controlVisibility();
            throw new UnsupportedOperationException();
        }

        public static ReadVariableNode create(SourceSection src, String symbolStr, String mode) {
            Symbol symbol = Symbol.create(symbolStr);
            ReadVariableNode rvn = new UnresolvedReadVariableNode(symbol, mode, false, false, false);
            rvn.assignSourceSection(src);
            return ResolvePromiseNodeFactory.create(new ReadVariableSuperMaterializedNode(rvn), symbol);
        }

        @Override
        public Symbol getSymbol() {
            return readNode.getSymbol();
        }
    }

    public static final class ReadVariableMaterializedNode extends ReadVariableNode implements HasMode {

        @Child private ReadSuperVariableNode readNode;
        @Child private ReadVariableNode nextNode;
        private final String mode;
        private final boolean readMissing;
        private final boolean forcePromise;

        ReadVariableMaterializedNode(ReadSuperVariableNode readNode, ReadVariableNode nextNode, boolean readMissing, boolean forcePromise, String mode) {
            this.readNode = readNode;
            this.nextNode = nextNode;
            this.mode = mode;
            this.readMissing = readMissing;
            this.forcePromise = forcePromise;
        }

        @Override
        public Object execute(VirtualFrame frame) {
            controlVisibility();
            throw new UnsupportedOperationException();
        }

        @Override
        public Object execute(VirtualFrame frame, MaterializedFrame enclosingFrame) {
            controlVisibility();
            if (readNode.getFrameSlotNode().hasValue(enclosingFrame)) {
                Object result = readNode.execute(frame, enclosingFrame);
                if (checkType(frame, result, mode, readMissing, forcePromise)) {
                    return result;
                }
            }
            return nextNode.execute(frame, RArguments.getEnclosingFrame(enclosingFrame));
        }

        @Override
        public Symbol getSymbol() {
            return nextNode.getSymbol();
        }

        @Override
        public String getMode() {
            return mode;
        }

        @Override
        public boolean readMissing() {
            return readMissing;
        }

        @Override
        public boolean forcePromise() {
            return forcePromise;
        }
    }

    @NodeChild(value = "frameSlotNode", type = FrameSlotNode.class)
    @NodeField(name = "symbol", type = Symbol.class)
    public abstract static class ReadLocalVariableNode extends ReadVariableNode {

        protected abstract FrameSlotNode getFrameSlotNode();

        @Override
        public abstract Symbol getSymbol();

        @Specialization(rewriteOn = FrameSlotTypeException.class)
        protected byte doLogical(VirtualFrame frame, FrameSlot frameSlot) throws FrameSlotTypeException {
            controlVisibility();
            return frame.getByte(frameSlot);
        }

        @Specialization(rewriteOn = FrameSlotTypeException.class)
        protected int doInteger(VirtualFrame frame, FrameSlot frameSlot) throws FrameSlotTypeException {
            controlVisibility();
            return frame.getInt(frameSlot);
        }

        @Specialization(rewriteOn = FrameSlotTypeException.class)
        protected double doDouble(VirtualFrame frame, FrameSlot frameSlot) throws FrameSlotTypeException {
            controlVisibility();
            return frame.getDouble(frameSlot);
        }

        @Specialization
        protected Object doObject(VirtualFrame frame, FrameSlot frameSlot) {
            controlVisibility();
            try {
                return frame.getObject(frameSlot);
            } catch (FrameSlotTypeException e) {
                throw new IllegalStateException();
            }
        }
    }

    @SuppressWarnings("unused")
    @NodeChildren({@NodeChild(value = "enclosingFrame", type = AccessEnclosingFrameNode.class), @NodeChild(value = "frameSlotNode", type = FrameSlotNode.class)})
    @NodeField(name = "symbol", type = Symbol.class)
    public abstract static class ReadSuperVariableNode extends ReadVariableNode {

        protected abstract FrameSlotNode getFrameSlotNode();

        @Override
        public abstract Symbol getSymbol();

        @Specialization(rewriteOn = FrameSlotTypeException.class)
        protected byte doLogical(VirtualFrame frame, MaterializedFrame enclosingFrame, FrameSlot frameSlot) throws FrameSlotTypeException {
            controlVisibility();
            return enclosingFrame.getByte(frameSlot);
        }

        @Specialization(rewriteOn = FrameSlotTypeException.class)
        protected int doInteger(VirtualFrame frame, MaterializedFrame enclosingFrame, FrameSlot frameSlot) throws FrameSlotTypeException {
            controlVisibility();
            return enclosingFrame.getInt(frameSlot);
        }

        @Specialization(rewriteOn = FrameSlotTypeException.class)
        protected double doDouble(VirtualFrame frame, MaterializedFrame enclosingFrame, FrameSlot frameSlot) throws FrameSlotTypeException {
            controlVisibility();
            return enclosingFrame.getDouble(frameSlot);
        }

        @Specialization
        protected Object doObject(VirtualFrame frame, MaterializedFrame enclosingFrame, FrameSlot frameSlot) {
            controlVisibility();
            try {
                return enclosingFrame.getObject(frameSlot);
            } catch (FrameSlotTypeException e) {
                throw new IllegalStateException();
            }
        }
    }

    public abstract static class ReadAndCopySuperVariableNode extends ReadSuperVariableNode {

        @Override
        @Specialization
        protected Object doObject(VirtualFrame frame, MaterializedFrame enclosingFrame, FrameSlot frameSlot) {
            controlVisibility();
            try {
                Object result = enclosingFrame.getObject(frameSlot);
                if (result instanceof RAbstractVector) {
                    return ((RAbstractVector) result).copy();
                }
                return result;
            } catch (FrameSlotTypeException e) {
                throw new IllegalStateException();
            }
        }

    }

    @NodeFields(value = {@NodeField(name = "function", type = RFunction.class), @NodeField(name = "symbol", type = Symbol.class)})
    public abstract static class BuiltinFunctionVariableNode extends ReadVariableNode {

        protected abstract RFunction getFunction();

        @Override
        public abstract Symbol getSymbol();

        @Specialization
        protected Object doObject(@SuppressWarnings("unused") VirtualFrame frame) {
            controlVisibility();
            return getFunction();
        }
    }

    @NodeFields({@NodeField(name = "symbol", type = Symbol.class), @NodeField(name = "mode", type = String.class), @NodeField(name = "readMissing", type = Boolean.class),
                    @NodeField(name = "forcePromise", type = Boolean.class)})
    public abstract static class UnknownVariableNode extends ReadVariableNode implements HasMode {

        @Override
        public abstract Symbol getSymbol();

        @Override
        public abstract String getMode();

        public abstract boolean getReadMissing();

        public abstract boolean getForcePromise();

        @Specialization
        protected Object doObject() {
            controlVisibility();
            throw RError.error(getMode() == RRuntime.TYPE_FUNCTION ? RError.Message.UNKNOWN_FUNCTION : RError.Message.UNKNOWN_OBJECT, getSymbol());
        }

        @Override
        public boolean readMissing() {
            return getReadMissing();
        }

        public boolean forcePromise() {
            return getForcePromise();
        }
    }
}<|MERGE_RESOLUTION|>--- conflicted
+++ resolved
@@ -269,16 +269,10 @@
         public Object execute(VirtualFrame frame, MaterializedFrame enclosingFrame) {
             CompilerDirectives.transferToInterpreterAndInvalidate();
             if (enclosingFrame != null) {
-<<<<<<< HEAD
                 ReadSuperVariableNode readSuper = copyValue ? ReadAndCopySuperVariableNodeFactory.create(null, FrameSlotNode.create(symbol.getName()), symbol) : ReadSuperVariableNodeFactory.create(
                                 null, FrameSlotNode.create(symbol.getName()), symbol);
-                ReadVariableMaterializedNode readNode = new ReadVariableMaterializedNode(readSuper, new UnresolvedReadVariableNode(symbol, mode, copyValue), mode);
-=======
-                ReadSuperVariableNode readSuper = copyValue ? ReadAndCopySuperVariableNodeFactory.create(null, new FrameSlotNode.UnresolvedFrameSlotNode(symbol.getName()), symbol)
-                                : ReadSuperVariableNodeFactory.create(null, new FrameSlotNode.UnresolvedFrameSlotNode(symbol.getName()), symbol);
                 ReadVariableMaterializedNode readNode = new ReadVariableMaterializedNode(readSuper, new UnresolvedReadVariableNode(symbol, mode, readMissing, forcePromise, copyValue), readMissing,
                                 forcePromise, mode);
->>>>>>> 71a65388
                 return replace(readNode).execute(frame, enclosingFrame);
             } else {
                 return replace(resolveNonFrame()).execute(frame);
@@ -301,13 +295,8 @@
             ReadVariableNode readNode;
             if (assumptions == null) {
                 // Found variable in one of the frames; build inline cache.
-<<<<<<< HEAD
                 ReadLocalVariableNode actualReadNode = ReadLocalVariableNodeFactory.create(FrameSlotNode.create(symbol.getName()), symbol);
-                readNode = new ReadVariableVirtualNode(actualReadNode, new UnresolvedReadVariableNode(symbol, mode, copyValue), mode);
-=======
-                ReadLocalVariableNode actualReadNode = ReadLocalVariableNodeFactory.create(new FrameSlotNode.UnresolvedFrameSlotNode(symbol.getName()), symbol);
                 readNode = new ReadVariableVirtualNode(actualReadNode, new UnresolvedReadVariableNode(symbol, mode, readMissing, forcePromise, copyValue), mode, readMissing, forcePromise);
->>>>>>> 71a65388
             } else {
                 // Symbol is missing in all frames; bundle assumption checks and access builtin.
                 readNode = new ReadVariableNonFrameNode(assumptions, resolveNonFrame(), new UnresolvedReadVariableNode(symbol, mode, readMissing, forcePromise, copyValue), symbol);
