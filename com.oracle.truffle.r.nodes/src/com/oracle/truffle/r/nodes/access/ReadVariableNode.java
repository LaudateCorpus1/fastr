/*
 * Copyright (c) 2013, 2014, Oracle and/or its affiliates. All rights reserved.
 * DO NOT ALTER OR REMOVE COPYRIGHT NOTICES OR THIS FILE HEADER.
 *
 * This code is free software; you can redistribute it and/or modify it
 * under the terms of the GNU General Public License version 2 only, as
 * published by the Free Software Foundation.
 *
 * This code is distributed in the hope that it will be useful, but WITHOUT
 * ANY WARRANTY; without even the implied warranty of MERCHANTABILITY or
 * FITNESS FOR A PARTICULAR PURPOSE.  See the GNU General Public License
 * version 2 for more details (a copy is included in the LICENSE file that
 * accompanied this code).
 *
 * You should have received a copy of the GNU General Public License version
 * 2 along with this work; if not, write to the Free Software Foundation,
 * Inc., 51 Franklin St, Fifth Floor, Boston, MA 02110-1301 USA.
 *
 * Please contact Oracle, 500 Oracle Parkway, Redwood Shores, CA 94065 USA
 * or visit www.oracle.com if you need additional information or have any
 * questions.
 */
package com.oracle.truffle.r.nodes.access;

import java.util.*;

import com.oracle.truffle.api.*;
import com.oracle.truffle.api.dsl.*;
import com.oracle.truffle.api.frame.*;
import com.oracle.truffle.api.nodes.*;
import com.oracle.truffle.api.source.*;
import com.oracle.truffle.api.utilities.*;
import com.oracle.truffle.r.nodes.*;
import com.oracle.truffle.r.nodes.access.ReadVariableNodeFactory.BuiltinFunctionVariableNodeFactory;
import com.oracle.truffle.r.nodes.access.ReadVariableNodeFactory.ReadAndCopySuperVariableNodeFactory;
import com.oracle.truffle.r.nodes.access.ReadVariableNodeFactory.ReadLocalVariableNodeFactory;
import com.oracle.truffle.r.nodes.access.ReadVariableNodeFactory.ReadSuperVariableNodeFactory;
import com.oracle.truffle.r.nodes.access.ReadVariableNodeFactory.ResolvePromiseNodeFactory;
import com.oracle.truffle.r.nodes.access.ReadVariableNodeFactory.UnknownVariableNodeFactory;
import com.oracle.truffle.r.nodes.function.*;
import com.oracle.truffle.r.runtime.*;
import com.oracle.truffle.r.runtime.data.*;
import com.oracle.truffle.r.runtime.data.RPromise.*;
import com.oracle.truffle.r.runtime.data.model.*;

public abstract class ReadVariableNode extends RNode implements VisibilityController {

    protected final PromiseProfile promiseProfile = new PromiseProfile();
    private final ConditionProfile isPromiseProfile = ConditionProfile.createBinaryProfile();
    private final BranchProfile unexpectedMissingProfile = BranchProfile.create();

    /**
     * The {@link ReadProperties} of this read node.
     */
    protected final ReadProperties props;

    private ReadVariableNode(ReadProperties props) {
        this.props = props;
    }

    private ReadVariableNode(ReadVariableNode prev) {
        this.props = prev.props;
    }

    public abstract Object execute(VirtualFrame frame, MaterializedFrame enclosingFrame);

    /**
     * Convenience constructor.
     *
     * @return {@link #create(String, RType, boolean, boolean)}
     */
    public static ReadVariableNode create(String symbol, boolean shouldCopyValue) {
        return create(symbol, RType.Any, shouldCopyValue);
    }

    /**
     * Convenience constructor.
     *
     * @return {@link #create(String, boolean)}
     */
    public static ReadVariableNode create(Object symbol, boolean shouldCopyValue) {
        return create(symbol.toString(), shouldCopyValue);
    }

    /**
     * Convenience constructor.
     *
     * @return {@link #create(String, RType, boolean, boolean)}
     */
    public static ReadVariableNode create(SourceSection src, String symbol, RType mode, boolean shouldCopyValue) {
        ReadVariableNode rvn = create(symbol, mode, shouldCopyValue);
        rvn.assignSourceSection(src);
        return rvn;
    }

    /**
     * Convenience constructor.
     *
     * @return {@link #create(String, RType, boolean, boolean)}
     */
    public static ReadVariableNode create(String symbol, RType mode, boolean shouldCopyValue) {
        return create(symbol, mode, shouldCopyValue, true);
    }

    /**
     * @return #create(String, String, boolean, boolean, boolean, boolean), where readMissing and
     *         forcePromise are set to {@code false}
     */
    public static ReadVariableNode create(String symbolStr, RType mode, boolean shouldCopyValue, boolean isSuper) {
        return create(symbolStr, mode, shouldCopyValue, isSuper, false, false);
    }

    /**
     * Creates every (regular) {@link ReadVariableNode} out there.
     *
     * @param symbolStr The symbol the {@link ReadVariableNode} is meant to resolve
     * @param mode The mode of the variable
     * @param shouldCopyValue Copy semantics
     * @param isSuper Whether the variable resides in the local frame or not
     * @param readMissing Whether the {@link ReadVariableNode} should read {@link RMissing#instance}
     *            or fail with an error
     * @param forcePromise Whether to force {@link RPromise} for type-checking or not
     * @return The appropriate implementation of {@link ReadVariableNode}
     */
    public static ReadVariableNode create(String symbolStr, RType mode, boolean shouldCopyValue, boolean isSuper, boolean readMissing, boolean forcePromise) {
        Symbol symbol = Symbol.create(symbolStr);
        ReadProperties props = new ReadProperties(symbol, mode, shouldCopyValue, isSuper, readMissing, forcePromise);

        ReadVariableNode rvn = null;
        if (isSuper) {
            rvn = new UnresolvedReadVariableNode(props);
        } else {
            rvn = new UnResolvedReadLocalVariableNode(props);
        }

        return ResolvePromiseNodeFactory.create(props, rvn);
    }

    /**
     * A simple container that holds the properties of a given {@link ReadVariableNode}. It not only
     * what to read ({@link #symbol} , {@link #mode}), but also how ({@link #copyValue}) to do so
     * and how to react on corner cases ( {@link #forcePromise}) or errors ({@link #readMissing}).
     */
    protected static final class ReadProperties {
        /**
         * The {@link Symbol} this {@link ReadVariableNode} (hierarchy) is meant to read.
         */
        private final Symbol symbol;

        /**
         * The expected mode of the value to read. Checked in
         * {@link ReadVariableNode#checkType(VirtualFrame, Object)}.
         */
        private final RType mode;

        /**
         * In case this read operation is the one used to read a vector prior to updating one of its
         * elements, the vector must be copied to the local frame if it is found in an enclosing
         * frame.
         */
        private final boolean copyValue;

        /**
         * Whether to look in parent frames for the appropriate {@link FrameSlot} or not.
         */
        private final boolean isSuper;

        /**
         * Whether a value of {@link RMissing#instance} shoudl raise an error when encountered in
         * {@link ReadVariableNode#checkType(VirtualFrame, Object)}. Defaults to <code>false</code>.
         */
        private final boolean readMissing;

        /**
         * Whether a {@link RPromise} should be force if it's encountered in
         * {@link ReadVariableNode#checkType(VirtualFrame, Object)}. Defaults to <code>false</code>.
         */
        private final boolean forcePromise;

        protected ReadProperties(Symbol symbol, RType mode, boolean shouldCopyValue, boolean isSuper, boolean readMissing, boolean forcePromise) {
            assert symbol != null;
            this.symbol = symbol;
            this.mode = mode;
            this.copyValue = shouldCopyValue;
            this.isSuper = isSuper;
            this.readMissing = readMissing;
            this.forcePromise = forcePromise;
        }
    }

    protected ReadProperties getProps() {
        return props;
    }

    /**
     * @return {@link ReadProperties#symbol}
     */
    public Symbol getSymbol() {
        return props.symbol;
    }

    /**
     * @return {@link ReadProperties#symbol}, {@link Symbol#getName()}
     */
    public String getSymbolName() {
        return props.symbol.getName();
    }

    /**
     * @return {@link ReadProperties#mode}
     */
    public RType getMode() {
        return props.mode;
    }

    /**
     * @return {@link ReadProperties#copyValue}
     */
    public boolean getCopyValue() {
        return props.copyValue;
    }

    /**
     * @return {@link ReadProperties#isSuper}
     */
    public boolean getIsSuper() {
        return props.isSuper;
    }

    /**
     * @return {@link ReadProperties#readMissing}
     */
    public boolean getReadMissing() {
        return props.readMissing;
    }

    /**
     * @return {@link ReadProperties#forcePromise}
     */
    public boolean getForcePromise() {
        return props.forcePromise;
    }

    /**
     * This method checks the value a RVN just read. It is used to determine whether the value just
     * read matches the expected type or if we have to look in a frame up the lexical chain. It
     * might:
     * <ul>
     * <li>throw an {@link RError}: if 'objArg' is a missing argument and this is not allowed
     * (default, switched by 'readMissing')</li>
     * <li>return {@code true}: if the type of 'objArg' matches the description in 'type'</li>
     * <li>return {@code false}: if the type of 'objArg' does not match the description in 'type'</li>
     * </ul>
     * However, there is the special case of 'objArg' being a {@link RPromise}: Normally, it is
     * expected to match type and simply returns {@code true}. But in case of 'forcePromise' ==
     * {@code true}, the promise is evaluated and the result checked for it's type. This is only
     * used for function lookup, as we need to be sure that we read a function.
     *
     * @param frame The frame to (eventually) evaluate the {@link RPromise} in
     * @param objArg The object to check for proper type
     * @return see above
     */
    protected boolean checkType(VirtualFrame frame, Object objArg) {
        final RType type = props.mode;
        final boolean readMissing = props.readMissing;
        final boolean forcePromise = props.forcePromise;

        Object obj = objArg;
        if (obj == RMissing.instance && !readMissing && !getSymbol().isVarArg()) {
            unexpectedMissingProfile.enter();
            SourceSection callSrc = RArguments.getCallSourceSection(frame);
            throw RError.error(callSrc, RError.Message.ARGUMENT_MISSING, getSymbol());
        }
        if (type == RType.Any) {
            return true;
        }
        if (isPromiseProfile.profile(obj instanceof RPromise)) {
            RPromise promise = (RPromise) obj;
            if (!promise.isEvaluated(promiseProfile)) {
                if (!forcePromise) {
                    // since we do not know what type the evaluates to, it may match.
                    // we recover from a wrong type later
                    return true;
                } else {
                    obj = promise.evaluate(frame, promiseProfile);
                }
            } else {
                obj = promise.getValue();
            }
        }
        if (type == RType.Function || type == RType.Closure || type == RType.Builtin || type == RType.Special) {
            return obj instanceof RFunction;
        }
        if (type == RType.Character) {
            return obj instanceof String;
        }
        if (type == RType.Logical) {
            return obj instanceof Byte;
        }
        if (type == RType.Integer || type == RType.Double || type == RType.Numeric) {
            return obj instanceof Integer || obj instanceof Double;
        }
        return false;
    }

    @NodeChild(value = "readNode", type = ReadVariableNode.class)
    public abstract static class ResolvePromiseNode extends ReadVariableNode {

        private final ValueProfile promiseFrameProfile = ValueProfile.createClassProfile();

        @Child private InlineCacheNode<VirtualFrame, RNode> promiseExpressionCache = InlineCacheNode.createExpression(3);
        @Child private InlineCacheNode<Frame, Closure> promiseClosureCache = InlineCacheNode.createPromise(3);

        protected ResolvePromiseNode(ReadProperties props) {
            super(props);
        }

        protected ResolvePromiseNode(ResolvePromiseNode prev) {
            this(prev.getProps());
        }

        public abstract ReadVariableNode getReadNode();

        @Specialization
        public Object doValue(VirtualFrame frame, RPromise promise) {
            if (promise.isEvaluated(promiseProfile)) {
                return promise.getValue();
            }

            if (promise.isEagerPromise(promiseProfile)) {
                return promise.evaluate(frame, promiseProfile);
            }

            if (promise.isInOriginFrame(frame, promiseProfile)) {
                return PromiseHelper.evaluate(frame, promiseExpressionCache, promise, promiseProfile);
            }

            // Check for dependency cycle
            if (promise.isUnderEvaluation(promiseProfile)) {
                SourceSection callSrc = RArguments.getCallSourceSection(frame);
                throw RError.error(callSrc, RError.Message.PROMISE_CYCLE);
            }

            assert promise.materialize();
            Frame promiseFrame = promiseFrameProfile.profile(promise.getFrame());
            assert promiseFrame != null;
            SourceSection oldCallSource = RArguments.getCallSourceSection(promiseFrame);
            Object newValue;
            try {
                promise.setUnderEvaluation(true);
                RArguments.setCallSourceSection(promiseFrame, RArguments.getCallSourceSection(frame));

                newValue = promiseClosureCache.execute(promiseFrame, promise.getClosure());

                promise.setValue(newValue, promiseProfile);
            } finally {
                RArguments.setCallSourceSection(promiseFrame, oldCallSource);
                promise.setUnderEvaluation(false);
            }
            return newValue;
        }

        @Specialization
        public int doValue(int value) {
            return value;
        }

        @Specialization
        public double doValue(double value) {
            return value;
        }

        @Specialization
        public byte doValue(byte value) {
            return value;
        }

        private final ConditionProfile isPromiseProfile = ConditionProfile.createBinaryProfile();

        /**
         * Catch all calls to {@link #execute(VirtualFrame, MaterializedFrame)} ({@code final} so it
         * is not overridden by the annotation processor) and forward them to {@link #getReadNode()}
         * . The returned object has only to be checked for being a {@link RPromise}, then we're
         * done here.
         */
        @Override
        public final Object execute(VirtualFrame frame, MaterializedFrame enclosingFrame) {
            Object obj = getReadNode().execute(frame, enclosingFrame);
            if (isPromiseProfile.profile(isPromise(obj))) {
                return doValue(frame, (RPromise) obj);
            }
            return obj;
        }

        @Specialization(guards = "!isPromise")
        public Object doValue(Object obj) {
            return obj;
        }

        public boolean isPromise(Object obj) {
            return obj instanceof RPromise;
        }
    }

<<<<<<< HEAD
    public static final class UnresolvedReadVariableNode extends ReadVariableNode {
        public UnresolvedReadVariableNode(ReadProperties props) {
            super(props);
=======
    private interface HasMode {
        RType getMode();
    }

    @NodeInfo(cost = NodeCost.UNINITIALIZED)
    public static final class UnresolvedReadVariableNode extends ReadVariableNode implements HasMode {

        // TODO It seems a refactoring would be appropriate to encapsulate all fields (symbol, mode,
        // readMissing, forcePromise, copyValue) into a single class to reduce clutter and
        // repetition throughout RVN hierarchy
        private final Symbol symbol;
        private final RType mode;
        private final boolean readMissing;
        private final boolean forcePromise;

        /**
         * In case this read operation is the one used to read a vector prior to updating one of its
         * elements, the vector must be copied to the local frame if it is found in an enclosing
         * frame.
         */
        @CompilationFinal private boolean copyValue;

        public void setCopyValue(boolean c) {
            copyValue = c;
        }

        public UnresolvedReadVariableNode(Symbol symbol, RType mode, boolean readMissing, boolean forcePromise, boolean copyValue) {
            this.symbol = symbol;
            this.mode = mode;
            this.readMissing = readMissing;
            this.forcePromise = forcePromise;
            this.copyValue = copyValue;
>>>>>>> 538b1949
        }

        @Override
        public Object execute(VirtualFrame frame, MaterializedFrame enclosingFrame) {
            CompilerDirectives.transferToInterpreterAndInvalidate();
            if (enclosingFrame != null) {
<<<<<<< HEAD
                ReadSuperVariableNode readSuper = props.copyValue ? ReadAndCopySuperVariableNodeFactory.create(props, (AccessEnclosingFrameNode) null, FrameSlotNode.create(getSymbolName()))
                                : ReadSuperVariableNodeFactory.create(props, (AccessEnclosingFrameNode) null, FrameSlotNode.create(getSymbolName()));
                ReadVariableMaterializedNode readNode = new ReadVariableMaterializedNode(readSuper, new UnresolvedReadVariableNode(props));
=======
                ReadSuperVariableNode readSuper = copyValue ? ReadAndCopySuperVariableNodeFactory.create(null, FrameSlotNode.create(symbol.getName()), symbol) : ReadSuperVariableNodeFactory.create(
                                null, FrameSlotNode.create(symbol.getName()), symbol);
                ReadVariableNode nextInChainNode = new UnresolvedReadVariableNode(symbol, mode, readMissing, forcePromise, copyValue);
                ReadVariableNode nextDescriptorNode = new UnresolvedReadVariableNode(symbol, mode, readMissing, forcePromise, copyValue);
                ReadVariableMaterializedNode readNode = new ReadVariableMaterializedNode(readSuper, nextInChainNode, nextDescriptorNode, readMissing, forcePromise, mode);
>>>>>>> 538b1949
                return replace(readNode).execute(frame, enclosingFrame);
            } else {
                return replace(resolveNonFrame()).execute(frame);
            }
        }

        private ReadVariableNode resolveNonFrame() {
            RFunction lookupResult = RContext.getEngine().lookupBuiltin(RRuntime.toString(getSymbol()));
            if (lookupResult != null) {
                return BuiltinFunctionVariableNodeFactory.create(props, lookupResult);
            } else {
                return UnknownVariableNodeFactory.create(props);
            }
        }

        @Override
        public Object execute(VirtualFrame frame) {
            CompilerDirectives.transferToInterpreterAndInvalidate();
            ArrayList<Assumption> assumptions = allMissingAssumptions(frame);
            ReadVariableNode readNode;
            if (assumptions == null) {
                // Found variable in one of the frames; build inline cache.
<<<<<<< HEAD
                ReadLocalVariableNode actualReadNode = ReadLocalVariableNodeFactory.create(props, FrameSlotNode.create(getSymbolName()));
                readNode = new ReadVariableVirtualNode(actualReadNode, new UnresolvedReadVariableNode(props));
=======
                ReadLocalVariableNode actualReadNode = ReadLocalVariableNodeFactory.create(FrameSlotNode.create(symbol.getName()), symbol);
                ReadVariableNode nextInChainNode = new UnresolvedReadVariableNode(symbol, mode, readMissing, forcePromise, copyValue);
                ReadVariableNode nextDescriptorNode = new UnresolvedReadVariableNode(symbol, mode, readMissing, forcePromise, copyValue);
                readNode = new ReadVariableVirtualNode(actualReadNode, nextInChainNode, nextDescriptorNode, mode, readMissing, forcePromise);
>>>>>>> 538b1949
            } else {
                // Symbol is missing in all frames; bundle assumption checks and access builtin.
                readNode = new ReadVariableNonFrameNode(assumptions, resolveNonFrame(), new UnresolvedReadVariableNode(props));
            }
            return replace(readNode).execute(frame);
        }

        private ArrayList<Assumption> allMissingAssumptions(VirtualFrame frame) {
            ArrayList<Assumption> assumptions = new ArrayList<>();
            Frame currentFrame = frame;
            do {
                FrameSlot frameSlot = FrameSlotNode.findFrameSlot(currentFrame, RRuntime.toString(getSymbol()));
                if (frameSlot != null) {
                    assumptions = null;
                    break;
                }
                assumptions.add(FrameSlotNode.getAssumption(currentFrame, getSymbolName()));
                currentFrame = RArguments.getEnclosingFrame(currentFrame);
            } while (currentFrame != null);
            return assumptions;
        }
    }

    public static final class ReadVariableNonFrameNode extends ReadVariableNode {

        @Child private ReadVariableNode readNode;
        @Child private UnresolvedReadVariableNode unresolvedNode;
<<<<<<< HEAD
        private final Assumption[] absentFrameSlotAssumptions;
=======
        @CompilationFinal private final Assumption[] absentFrameSlotAssumptions;
        private final Symbol symbol;
>>>>>>> 538b1949

        private ReadVariableNonFrameNode(List<Assumption> assumptions, ReadVariableNode readNode, UnresolvedReadVariableNode unresolvedNode) {
            super(readNode.props);
            this.readNode = readNode;
            this.unresolvedNode = unresolvedNode;
            this.absentFrameSlotAssumptions = assumptions.toArray(new Assumption[assumptions.size()]);
        }

        @ExplodeLoop
        @Override
        public Object execute(VirtualFrame frame) {
            controlVisibility();
            try {
                for (Assumption assumption : absentFrameSlotAssumptions) {
                    assumption.check();
                }
            } catch (InvalidAssumptionException e) {
                return replace(unresolvedNode).execute(frame);
            }
            return readNode.execute(frame);
        }

        @Override
        public Object execute(VirtualFrame frame, MaterializedFrame enclosingFrame) {
            throw RInternalError.shouldNotReachHere();
        }
    }

    public static final class ReadVariableVirtualNode extends ReadVariableNode {

        @Child private ReadLocalVariableNode readNode;
<<<<<<< HEAD
        @Child private ReadVariableNode nextNode;

        private final BranchProfile hasValueProfile = BranchProfile.create();

        ReadVariableVirtualNode(ReadLocalVariableNode readNode, ReadVariableNode nextNode) {
            super(readNode.props);
            this.readNode = readNode;
            this.nextNode = nextNode;
=======
        @Child private ReadVariableNode nextInChainNode;
        @Child private ReadVariableNode nextDescriptorNode;
        private final RType mode;
        private final boolean readMissing;
        private final boolean forcePromise;

        private final BranchProfile hasValueProfile = BranchProfile.create();

        ReadVariableVirtualNode(ReadLocalVariableNode readNode, ReadVariableNode nextInChainNode, ReadVariableNode nextDescriptorNode, RType mode, boolean readMissing, boolean forcePromise) {
            this.readNode = readNode;
            this.nextInChainNode = nextInChainNode;
            this.nextDescriptorNode = nextDescriptorNode;
            this.mode = mode;
            this.readMissing = readMissing;
            this.forcePromise = forcePromise;
>>>>>>> 538b1949
        }

        @Override
        public Object execute(VirtualFrame frame) {
            controlVisibility();

            FrameSlotNode fsn = readNode.getFrameSlotNode();
            if (fsn.isWrongDescriptor(frame.getFrameDescriptor())) {
                return nextDescriptorNode.execute(frame);
            }

            if (fsn.hasValue(frame)) {
                hasValueProfile.enter();
                Object result = readNode.execute(frame);
                if (checkType(frame, result)) {
                    return result;
                }
            }
            return nextInChainNode.execute(frame, RArguments.getEnclosingFrame(frame));
        }

        @Override
        public Object execute(VirtualFrame frame, MaterializedFrame enclosingFrame) {
<<<<<<< HEAD
            throw RInternalError.shouldNotReachHere();
        }
    }

    public static final class UnResolvedReadLocalVariableNode extends ReadVariableNode {
=======
            controlVisibility();
            throw new UnsupportedOperationException();
        }

        @Override
        public Symbol getSymbol() {
            return nextInChainNode.getSymbol();
        }

        @Override
        public RType getMode() {
            return mode;
        }
    }

    @NodeInfo(cost = NodeCost.UNINITIALIZED)
    public static final class UnResolvedReadLocalVariableNode extends ReadVariableNode implements HasMode {
        private final Symbol symbol;
        private final RType mode;
        private final boolean readMissing;
        private final boolean forcePromise;
>>>>>>> 538b1949
        @Child private ReadLocalVariableNode node;

        UnResolvedReadLocalVariableNode(ReadProperties props) {
            super(props);
        }

        public static ReadVariableNode create(Symbol symbol, RType mode, boolean shouldCopyValue, boolean readMissing) {
            ReadProperties props = new ReadProperties(symbol, mode, shouldCopyValue, false, readMissing, false);
            return new UnResolvedReadLocalVariableNode(props);
        }

        @Override
        public Object execute(VirtualFrame frame) {
            CompilerDirectives.transferToInterpreterAndInvalidate();
            controlVisibility();
            node = insert(ReadLocalVariableNodeFactory.create(props, FrameSlotNode.create(getSymbolName())));
            if (node.getFrameSlotNode().hasValue(frame)) {
                Object result = node.execute(frame);
                if (checkType(frame, result)) {
                    replace(node);
                    return result;
                }
            }
            return replace(UnknownVariableNodeFactory.create(props)).execute(frame);
        }

        @Override
        public Object execute(VirtualFrame frame, MaterializedFrame enclosingFrame) {
            throw RInternalError.shouldNotReachHere();
        }
    }

    public static final class ReadVariableSuperMaterializedNode extends ReadVariableNode {
        @Child private ReadVariableNode readNode;

        public ReadVariableSuperMaterializedNode(ReadVariableNode readNode) {
            super(readNode.getProps());
            this.readNode = readNode;
        }

        @Override
        public Object execute(VirtualFrame frame) {
            controlVisibility();
            return readNode.execute(frame, RArguments.getEnclosingFrame(frame));
        }

        @Override
        public Object execute(VirtualFrame frame, MaterializedFrame enclosingFrame) {
            throw RInternalError.shouldNotReachHere();
        }

        public static ReadVariableNode create(SourceSection src, String symbolStr, RType mode) {
            Symbol symbol = Symbol.create(symbolStr);
            ReadProperties props = new ReadProperties(symbol, mode, false, true, false, false);
            ReadVariableNode rvn = new UnresolvedReadVariableNode(props);
            rvn.assignSourceSection(src);
            return ResolvePromiseNodeFactory.create(props, new ReadVariableSuperMaterializedNode(rvn));
        }
    }

    public static final class ReadVariableMaterializedNode extends ReadVariableNode {

        @Child private ReadSuperVariableNode readNode;
<<<<<<< HEAD
        @Child private ReadVariableNode nextNode;
=======
        @Child private ReadVariableNode nextInChainNode;
        @Child private ReadVariableNode nextDescriptorNode;
        @Child private ReadVariableNode nullNode;
        private final RType mode;
        private final boolean readMissing;
        private final boolean forcePromise;
>>>>>>> 538b1949

        private final ValueProfile frameTypeProfile = ValueProfile.createClassProfile();
        private final BranchProfile hasValueProfile = BranchProfile.create();

<<<<<<< HEAD
        protected ReadVariableMaterializedNode(ReadSuperVariableNode readNode, ReadVariableNode nextNode) {
            super(readNode.getProps());
            this.readNode = readNode;
            this.nextNode = nextNode;
=======
        ReadVariableMaterializedNode(ReadSuperVariableNode readNode, ReadVariableNode nextInChainNode, ReadVariableNode nextDescriptorNode, boolean readMissing, boolean forcePromise, RType mode) {
            this.readNode = readNode;
            this.nextInChainNode = nextInChainNode;
            this.nextDescriptorNode = nextDescriptorNode;
            this.mode = mode;
            this.readMissing = readMissing;
            this.forcePromise = forcePromise;
>>>>>>> 538b1949
        }

        @Override
        public Object execute(VirtualFrame frame) {
            throw RInternalError.shouldNotReachHere();
        }

        @Override
        public Object execute(VirtualFrame frame, MaterializedFrame enclosingFrame) {
            controlVisibility();

            // Is this the end of the materialized frame chain?
            if (enclosingFrame == null) {
                return checkNullNode().execute(frame, null);
            }

            // Is this node responsible for the given materialized frame?
            MaterializedFrame typedEnclosingFrame = frameTypeProfile.profile(enclosingFrame);
            FrameSlotNode fsn = readNode.getFrameSlotNode();
            if (fsn.isWrongDescriptor(enclosingFrame.getFrameDescriptor())) {
                return nextDescriptorNode.execute(frame, typedEnclosingFrame);
            }

            MaterializedFrame nextFrame = RArguments.getEnclosingFrame(typedEnclosingFrame);

            if (fsn.hasValue(typedEnclosingFrame)) {
                hasValueProfile.enter();

                Object result = readNode.execute(frame, typedEnclosingFrame);
                if (checkType(frame, result)) {
                    return result;
                }
            }

            return nextInChainNode.execute(frame, nextFrame);
        }

        private ReadVariableNode checkNullNode() {
            if (nullNode == null) {
                CompilerDirectives.transferToInterpreterAndInvalidate();
                nullNode = UnknownVariableNodeFactory.create(getSymbol(), mode, readMissing, forcePromise);
            }
            return nullNode;
        }
<<<<<<< HEAD
=======

        @Override
        public Symbol getSymbol() {
            return nextInChainNode.getSymbol();
        }

        @Override
        public RType getMode() {
            return mode;
        }
>>>>>>> 538b1949
    }

    @NodeChild(value = "frameSlotNode", type = FrameSlotNode.class)
    public abstract static class ReadLocalVariableNode extends ReadVariableNode {

        private final ValueProfile frameProfile = ValueProfile.createClassProfile();

        protected ReadLocalVariableNode(ReadProperties props) {
            super(props);
        }

        protected ReadLocalVariableNode(ReadLocalVariableNode prev) {
            super(prev.props);
        }

        protected abstract FrameSlotNode getFrameSlotNode();

        @Specialization(guards = "isByte")
        protected byte doLogical(VirtualFrame frame, FrameSlot frameSlot) {
            controlVisibility();
            try {
                return frameProfile.profile(frame).getByte(frameSlot);
            } catch (FrameSlotTypeException e) {
                throw RInternalError.shouldNotReachHere();
            }
        }

        @Specialization(guards = "isInt")
        protected int doInteger(VirtualFrame frame, FrameSlot frameSlot) {
            controlVisibility();
            try {
                return frameProfile.profile(frame).getInt(frameSlot);
            } catch (FrameSlotTypeException e) {
                throw RInternalError.shouldNotReachHere();
            }
        }

        @Specialization(guards = "isDouble")
        protected double doDouble(VirtualFrame frame, FrameSlot frameSlot) {
            controlVisibility();
            try {
                return frameProfile.profile(frame).getDouble(frameSlot);
            } catch (FrameSlotTypeException e) {
                throw RInternalError.shouldNotReachHere();
            }
        }

        @Fallback
        protected Object doObject(VirtualFrame frame, FrameSlot frameSlot) {
            controlVisibility();
            try {
                return frameProfile.profile(frame).getObject(frameSlot);
            } catch (FrameSlotTypeException e) {
                throw RInternalError.shouldNotReachHere();
            }
        }

        protected static boolean isByte(VirtualFrame frame, FrameSlot frameSlot) {
            return frame.isByte(frameSlot);
        }

        protected static boolean isInt(VirtualFrame frame, FrameSlot frameSlot) {
            return frame.isInt(frameSlot);
        }

        protected static boolean isDouble(VirtualFrame frame, FrameSlot frameSlot) {
            return frame.isDouble(frameSlot);
        }

    }

    @SuppressWarnings("unused")
    @NodeChildren({@NodeChild(value = "enclosingFrame", type = AccessEnclosingFrameNode.class), @NodeChild(value = "frameSlotNode", type = FrameSlotNode.class)})
    public abstract static class ReadSuperVariableNode extends ReadVariableNode {

        protected ReadSuperVariableNode(ReadProperties props) {
            super(props);
        }

        protected ReadSuperVariableNode(ReadSuperVariableNode prev) {
            super(prev.getProps());
        }

        protected abstract FrameSlotNode getFrameSlotNode();

        @Specialization(guards = "isByte")
        protected byte doLogical(VirtualFrame frame, MaterializedFrame enclosingFrame, FrameSlot frameSlot) {
            controlVisibility();
            try {
                return enclosingFrame.getByte(frameSlot);
            } catch (FrameSlotTypeException e) {
                throw RInternalError.shouldNotReachHere();
            }
        }

        @Specialization(guards = "isInt")
        protected int doInteger(VirtualFrame frame, MaterializedFrame enclosingFrame, FrameSlot frameSlot) {
            controlVisibility();
            try {
                return enclosingFrame.getInt(frameSlot);
            } catch (FrameSlotTypeException e) {
                throw RInternalError.shouldNotReachHere();
            }
        }

        @Specialization(guards = "isDouble")
        protected double doDouble(VirtualFrame frame, MaterializedFrame enclosingFrame, FrameSlot frameSlot) {
            controlVisibility();
            try {
                return enclosingFrame.getDouble(frameSlot);
            } catch (FrameSlotTypeException e) {
                throw RInternalError.shouldNotReachHere();
            }
        }

        @Fallback
        protected Object doObject(VirtualFrame frame, MaterializedFrame enclosingFrame, FrameSlot frameSlot) {
            controlVisibility();
            try {
                return enclosingFrame.getObject(frameSlot);
            } catch (FrameSlotTypeException e) {
                throw RInternalError.shouldNotReachHere();
            }
        }

        protected static boolean isByte(VirtualFrame frame, MaterializedFrame enclosingFrame, FrameSlot frameSlot) {
            return enclosingFrame.isByte(frameSlot);
        }

        protected static boolean isInt(VirtualFrame frame, MaterializedFrame enclosingFrame, FrameSlot frameSlot) {
            return enclosingFrame.isInt(frameSlot);
        }

        protected static boolean isDouble(VirtualFrame frame, MaterializedFrame enclosingFrame, FrameSlot frameSlot) {
            return enclosingFrame.isDouble(frameSlot);
        }

    }

    public abstract static class ReadAndCopySuperVariableNode extends ReadSuperVariableNode {

        protected ReadAndCopySuperVariableNode(ReadProperties props) {
            super(props);
        }

        protected ReadAndCopySuperVariableNode(ReadAndCopySuperVariableNode prev) {
            super(prev.getProps());
        }

        @Override
        @Specialization
        protected Object doObject(VirtualFrame frame, MaterializedFrame enclosingFrame, FrameSlot frameSlot) {
            controlVisibility();
            try {
                Object result = enclosingFrame.getObject(frameSlot);
                if (result instanceof RAbstractVector) {
                    return ((RAbstractVector) result).copy();
                }
                return result;
            } catch (FrameSlotTypeException e) {
                throw RInternalError.shouldNotReachHere();
            }
        }

    }

    @NodeField(name = "function", type = RFunction.class)
    public abstract static class BuiltinFunctionVariableNode extends ReadVariableNode {

        protected BuiltinFunctionVariableNode(ReadProperties props) {
            super(props);
        }

        public static BuiltinFunctionVariableNode create(RFunction function, Symbol symbol) {
            ReadProperties props = new ReadProperties(symbol, RType.Function, false, false, false, false);
            return BuiltinFunctionVariableNodeFactory.create(props, function);
        }

        public abstract RFunction getFunction();

        @Specialization
        protected Object doObject(@SuppressWarnings("unused") VirtualFrame frame) {
            controlVisibility();
            return getFunction();
        }
    }

    public abstract static class UnknownVariableNode extends ReadVariableNode {

        protected UnknownVariableNode(ReadProperties props) {
            super(props);
        }

        @Specialization
        protected Object doObject() {
            controlVisibility();
            throw RError.error(getMode() == RType.Function ? RError.Message.UNKNOWN_FUNCTION : RError.Message.UNKNOWN_OBJECT, getSymbol());
        }
    }
}<|MERGE_RESOLUTION|>--- conflicted
+++ resolved
@@ -25,6 +25,7 @@
 import java.util.*;
 
 import com.oracle.truffle.api.*;
+import com.oracle.truffle.api.CompilerDirectives.CompilationFinal;
 import com.oracle.truffle.api.dsl.*;
 import com.oracle.truffle.api.frame.*;
 import com.oracle.truffle.api.nodes.*;
@@ -402,61 +403,20 @@
         }
     }
 
-<<<<<<< HEAD
     public static final class UnresolvedReadVariableNode extends ReadVariableNode {
         public UnresolvedReadVariableNode(ReadProperties props) {
             super(props);
-=======
-    private interface HasMode {
-        RType getMode();
-    }
-
-    @NodeInfo(cost = NodeCost.UNINITIALIZED)
-    public static final class UnresolvedReadVariableNode extends ReadVariableNode implements HasMode {
-
-        // TODO It seems a refactoring would be appropriate to encapsulate all fields (symbol, mode,
-        // readMissing, forcePromise, copyValue) into a single class to reduce clutter and
-        // repetition throughout RVN hierarchy
-        private final Symbol symbol;
-        private final RType mode;
-        private final boolean readMissing;
-        private final boolean forcePromise;
-
-        /**
-         * In case this read operation is the one used to read a vector prior to updating one of its
-         * elements, the vector must be copied to the local frame if it is found in an enclosing
-         * frame.
-         */
-        @CompilationFinal private boolean copyValue;
-
-        public void setCopyValue(boolean c) {
-            copyValue = c;
-        }
-
-        public UnresolvedReadVariableNode(Symbol symbol, RType mode, boolean readMissing, boolean forcePromise, boolean copyValue) {
-            this.symbol = symbol;
-            this.mode = mode;
-            this.readMissing = readMissing;
-            this.forcePromise = forcePromise;
-            this.copyValue = copyValue;
->>>>>>> 538b1949
         }
 
         @Override
         public Object execute(VirtualFrame frame, MaterializedFrame enclosingFrame) {
             CompilerDirectives.transferToInterpreterAndInvalidate();
             if (enclosingFrame != null) {
-<<<<<<< HEAD
                 ReadSuperVariableNode readSuper = props.copyValue ? ReadAndCopySuperVariableNodeFactory.create(props, (AccessEnclosingFrameNode) null, FrameSlotNode.create(getSymbolName()))
                                 : ReadSuperVariableNodeFactory.create(props, (AccessEnclosingFrameNode) null, FrameSlotNode.create(getSymbolName()));
-                ReadVariableMaterializedNode readNode = new ReadVariableMaterializedNode(readSuper, new UnresolvedReadVariableNode(props));
-=======
-                ReadSuperVariableNode readSuper = copyValue ? ReadAndCopySuperVariableNodeFactory.create(null, FrameSlotNode.create(symbol.getName()), symbol) : ReadSuperVariableNodeFactory.create(
-                                null, FrameSlotNode.create(symbol.getName()), symbol);
-                ReadVariableNode nextInChainNode = new UnresolvedReadVariableNode(symbol, mode, readMissing, forcePromise, copyValue);
-                ReadVariableNode nextDescriptorNode = new UnresolvedReadVariableNode(symbol, mode, readMissing, forcePromise, copyValue);
-                ReadVariableMaterializedNode readNode = new ReadVariableMaterializedNode(readSuper, nextInChainNode, nextDescriptorNode, readMissing, forcePromise, mode);
->>>>>>> 538b1949
+                ReadVariableNode nextInChainNode = new UnresolvedReadVariableNode(props);
+                ReadVariableNode nextDescriptorNode = new UnresolvedReadVariableNode(props);
+                ReadVariableMaterializedNode readNode = new ReadVariableMaterializedNode(readSuper, nextInChainNode, nextDescriptorNode);
                 return replace(readNode).execute(frame, enclosingFrame);
             } else {
                 return replace(resolveNonFrame()).execute(frame);
@@ -479,15 +439,10 @@
             ReadVariableNode readNode;
             if (assumptions == null) {
                 // Found variable in one of the frames; build inline cache.
-<<<<<<< HEAD
                 ReadLocalVariableNode actualReadNode = ReadLocalVariableNodeFactory.create(props, FrameSlotNode.create(getSymbolName()));
-                readNode = new ReadVariableVirtualNode(actualReadNode, new UnresolvedReadVariableNode(props));
-=======
-                ReadLocalVariableNode actualReadNode = ReadLocalVariableNodeFactory.create(FrameSlotNode.create(symbol.getName()), symbol);
-                ReadVariableNode nextInChainNode = new UnresolvedReadVariableNode(symbol, mode, readMissing, forcePromise, copyValue);
-                ReadVariableNode nextDescriptorNode = new UnresolvedReadVariableNode(symbol, mode, readMissing, forcePromise, copyValue);
-                readNode = new ReadVariableVirtualNode(actualReadNode, nextInChainNode, nextDescriptorNode, mode, readMissing, forcePromise);
->>>>>>> 538b1949
+                ReadVariableNode nextInChainNode = new UnresolvedReadVariableNode(props);
+                ReadVariableNode nextDescriptorNode = new UnresolvedReadVariableNode(props);
+                readNode = new ReadVariableVirtualNode(actualReadNode, nextInChainNode, nextDescriptorNode);
             } else {
                 // Symbol is missing in all frames; bundle assumption checks and access builtin.
                 readNode = new ReadVariableNonFrameNode(assumptions, resolveNonFrame(), new UnresolvedReadVariableNode(props));
@@ -515,12 +470,7 @@
 
         @Child private ReadVariableNode readNode;
         @Child private UnresolvedReadVariableNode unresolvedNode;
-<<<<<<< HEAD
-        private final Assumption[] absentFrameSlotAssumptions;
-=======
         @CompilationFinal private final Assumption[] absentFrameSlotAssumptions;
-        private final Symbol symbol;
->>>>>>> 538b1949
 
         private ReadVariableNonFrameNode(List<Assumption> assumptions, ReadVariableNode readNode, UnresolvedReadVariableNode unresolvedNode) {
             super(readNode.props);
@@ -552,32 +502,16 @@
     public static final class ReadVariableVirtualNode extends ReadVariableNode {
 
         @Child private ReadLocalVariableNode readNode;
-<<<<<<< HEAD
-        @Child private ReadVariableNode nextNode;
-
-        private final BranchProfile hasValueProfile = BranchProfile.create();
-
-        ReadVariableVirtualNode(ReadLocalVariableNode readNode, ReadVariableNode nextNode) {
-            super(readNode.props);
-            this.readNode = readNode;
-            this.nextNode = nextNode;
-=======
         @Child private ReadVariableNode nextInChainNode;
         @Child private ReadVariableNode nextDescriptorNode;
-        private final RType mode;
-        private final boolean readMissing;
-        private final boolean forcePromise;
 
         private final BranchProfile hasValueProfile = BranchProfile.create();
 
-        ReadVariableVirtualNode(ReadLocalVariableNode readNode, ReadVariableNode nextInChainNode, ReadVariableNode nextDescriptorNode, RType mode, boolean readMissing, boolean forcePromise) {
+        ReadVariableVirtualNode(ReadLocalVariableNode readNode, ReadVariableNode nextInChainNode, ReadVariableNode nextDescriptorNode) {
+            super(readNode.props);
             this.readNode = readNode;
             this.nextInChainNode = nextInChainNode;
             this.nextDescriptorNode = nextDescriptorNode;
-            this.mode = mode;
-            this.readMissing = readMissing;
-            this.forcePromise = forcePromise;
->>>>>>> 538b1949
         }
 
         @Override
@@ -601,35 +535,11 @@
 
         @Override
         public Object execute(VirtualFrame frame, MaterializedFrame enclosingFrame) {
-<<<<<<< HEAD
             throw RInternalError.shouldNotReachHere();
         }
     }
 
     public static final class UnResolvedReadLocalVariableNode extends ReadVariableNode {
-=======
-            controlVisibility();
-            throw new UnsupportedOperationException();
-        }
-
-        @Override
-        public Symbol getSymbol() {
-            return nextInChainNode.getSymbol();
-        }
-
-        @Override
-        public RType getMode() {
-            return mode;
-        }
-    }
-
-    @NodeInfo(cost = NodeCost.UNINITIALIZED)
-    public static final class UnResolvedReadLocalVariableNode extends ReadVariableNode implements HasMode {
-        private final Symbol symbol;
-        private final RType mode;
-        private final boolean readMissing;
-        private final boolean forcePromise;
->>>>>>> 538b1949
         @Child private ReadLocalVariableNode node;
 
         UnResolvedReadLocalVariableNode(ReadProperties props) {
@@ -693,34 +603,18 @@
     public static final class ReadVariableMaterializedNode extends ReadVariableNode {
 
         @Child private ReadSuperVariableNode readNode;
-<<<<<<< HEAD
-        @Child private ReadVariableNode nextNode;
-=======
         @Child private ReadVariableNode nextInChainNode;
         @Child private ReadVariableNode nextDescriptorNode;
         @Child private ReadVariableNode nullNode;
-        private final RType mode;
-        private final boolean readMissing;
-        private final boolean forcePromise;
->>>>>>> 538b1949
 
         private final ValueProfile frameTypeProfile = ValueProfile.createClassProfile();
         private final BranchProfile hasValueProfile = BranchProfile.create();
 
-<<<<<<< HEAD
-        protected ReadVariableMaterializedNode(ReadSuperVariableNode readNode, ReadVariableNode nextNode) {
+        protected ReadVariableMaterializedNode(ReadSuperVariableNode readNode, ReadVariableNode nextInChainNode, ReadVariableNode nextDescriptorNode) {
             super(readNode.getProps());
-            this.readNode = readNode;
-            this.nextNode = nextNode;
-=======
-        ReadVariableMaterializedNode(ReadSuperVariableNode readNode, ReadVariableNode nextInChainNode, ReadVariableNode nextDescriptorNode, boolean readMissing, boolean forcePromise, RType mode) {
             this.readNode = readNode;
             this.nextInChainNode = nextInChainNode;
             this.nextDescriptorNode = nextDescriptorNode;
-            this.mode = mode;
-            this.readMissing = readMissing;
-            this.forcePromise = forcePromise;
->>>>>>> 538b1949
         }
 
         @Override
@@ -761,23 +655,10 @@
         private ReadVariableNode checkNullNode() {
             if (nullNode == null) {
                 CompilerDirectives.transferToInterpreterAndInvalidate();
-                nullNode = UnknownVariableNodeFactory.create(getSymbol(), mode, readMissing, forcePromise);
+                nullNode = UnknownVariableNodeFactory.create(props);
             }
             return nullNode;
         }
-<<<<<<< HEAD
-=======
-
-        @Override
-        public Symbol getSymbol() {
-            return nextInChainNode.getSymbol();
-        }
-
-        @Override
-        public RType getMode() {
-            return mode;
-        }
->>>>>>> 538b1949
     }
 
     @NodeChild(value = "frameSlotNode", type = FrameSlotNode.class)
