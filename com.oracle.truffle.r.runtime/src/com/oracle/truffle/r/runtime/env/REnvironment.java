/*
 * Copyright (c) 2013, 2015, Oracle and/or its affiliates. All rights reserved.
 * DO NOT ALTER OR REMOVE COPYRIGHT NOTICES OR THIS FILE HEADER.
 *
 * This code is free software; you can redistribute it and/or modify it
 * under the terms of the GNU General Public License version 2 only, as
 * published by the Free Software Foundation.
 *
 * This code is distributed in the hope that it will be useful, but WITHOUT
 * ANY WARRANTY; without even the implied warranty of MERCHANTABILITY or
 * FITNESS FOR A PARTICULAR PURPOSE.  See the GNU General Public License
 * version 2 for more details (a copy is included in the LICENSE file that
 * accompanied this code).
 *
 * You should have received a copy of the GNU General Public License version
 * 2 along with this work; if not, write to the Free Software Foundation,
 * Inc., 51 Franklin St, Fifth Floor, Boston, MA 02110-1301 USA.
 *
 * Please contact Oracle, 500 Oracle Parkway, Redwood Shores, CA 94065 USA
 * or visit www.oracle.com if you need additional information or have any
 * questions.
 */
package com.oracle.truffle.r.runtime.env;

import java.util.*;
import java.util.regex.*;

import com.oracle.truffle.api.*;
import com.oracle.truffle.api.CompilerDirectives.TruffleBoundary;
import com.oracle.truffle.api.frame.*;
import com.oracle.truffle.r.runtime.*;
import com.oracle.truffle.r.runtime.RError.RErrorException;
import com.oracle.truffle.r.runtime.context.*;
import com.oracle.truffle.r.runtime.data.*;
import com.oracle.truffle.r.runtime.env.frame.*;

/**
 * Denotes an R {@code environment}.
 *
 * Abstractly, environments consist of a frame (collection of named objects), and a pointer to an
 * enclosing environment.
 *
 * R environments can be named or unnamed. {@code base} is an example of a named environment.
 * Environments associated with function invocations are unnamed. The {@code environmentName}
 * builtin returns "" for an unnamed environment. However, unnamed environments print using a unique
 * numeric id in the place where the name would appear for a named environment. This is finessed
 * using the {@link #getPrintNameHelper} method. Further, environments on the {@code search} path
 * return a yet different name in the result of {@code search}, e.g. ".GlobalEnv", "package:base",
 * which is handled via {@link #getSearchName()}. Finally, environments can be given names using the
 * {@code attr} function, and (then) they print differently again. Of the default set of
 * environments, only "Autoloads" has a {@code name} attribute.
 * <p>
 * Environments can also be locked preventing any bindings from being added or removed. N.B. the
 * empty environment can't be assigned to but is not locked (see GnuR). Further, individual bindings
 * within an environment can be locked, although they can be removed unless the environment is also
 * locked.
 * <p>
 * Environments are used for many different things in R, including something close to a
 * {@link java.util.Map} created in R code using the {@code new.env} function. This is the only case
 * where the {@code size} parameter is specified. All the other instances of environments are
 * implicitly created by the virtual machine, for example, on function call.
 * <p>
 * The different kinds of environments are implemented as subclasses. The variation in behavior
 * regarding access to the "frame" is handled by delegation to an instance of
 * {@link REnvFrameAccess}. Conceptually, variables are searched for by starting in a given
 * environment and searching backwards through the "parent" chain. In practice, variables are
 * accessed in the Truffle environment using {@link Frame} instances which may, in some cases such
 * as compiled code, not even exist as actual objects. Therefore, we have to keep the name lookup in
 * the two worlds in sync. This is an issue during initialization, and when a new environment is
 * attached, cf. {@link #attach}.
 * <p>
 * Packages have three associated environments, "package:xxx", "imports:xxx" and "namespace:xxx",
 * for package "xxx". The {@code base} package is a special case in that it does not have an
 * "imports" environment. The parent of "package:base" is the empty environment, but the parent of
 * "namespace:base" is the global environment.
 *
 * Whereas R types generally use value semantics environments do not; they have reference semantics.
 * In particular in FastR, there is at exactly one environment created for any package frame and at
 * most one for a function frame, allowing equality to be tested using {@code ==}.
 *
 * Multi-tenancy (multiple {@link RContext}s).
 * <p>
 * The logic for implementing the three different forms of
 * {@link com.oracle.truffle.r.runtime.context.RContext.ContextKind} is encapsulated in the
 * {@link #createContext} method.
 */
public abstract class REnvironment extends RAttributeStorage implements RTypedValue {

    private static final RStringVector implicitClass = RDataFactory.createStringVectorFromScalar(RType.Environment.getName());

    @Override
    public final RStringVector getImplicitClass() {
        return implicitClass;
    }

<<<<<<< HEAD
    public interface ContextState extends RContext.ContextState {
        MaterializedFrame getGlobalFrame();

        REnvironment getGlobalEnv();

        Base getBaseEnv();

        REnvironment getBaseNamespace();

        REnvironment getNamespaceRegistry();

        REnvironment.SearchPath getSearchPath();

    }

    private static class ContextStateImpl implements ContextState {
=======
    public static class ContextStateImpl implements RContext.ContextState {
>>>>>>> 9ec53f6a
        private SearchPath searchPath;
        private final MaterializedFrame globalFrame;
        private Base baseEnv;
        private REnvironment namespaceRegistry;
        private MaterializedFrame parentGlobalFrame; // SHARED_PARENT_RW only

        ContextStateImpl(MaterializedFrame globalFrame, SearchPath searchPath) {
            this.globalFrame = globalFrame;
            this.searchPath = searchPath;
        }

        ContextStateImpl(MaterializedFrame globalFrame, SearchPath searchPath, Base baseEnv, REnvironment namespaceRegistry) {
            this(globalFrame, searchPath);
            this.baseEnv = baseEnv;
            this.namespaceRegistry = namespaceRegistry;
        }

        public REnvironment getGlobalEnv() {
            return RArguments.getEnvironment(globalFrame);
        }

        public MaterializedFrame getGlobalFrame() {
            return globalFrame;
        }

        public SearchPath getSearchPath() {
            return searchPath;
        }

        public Base getBaseEnv() {
            return baseEnv;
        }

        public REnvironment getBaseNamespace() {
            return baseEnv.getNamespace();
        }

        public REnvironment getNamespaceRegistry() {
            return namespaceRegistry;
        }

        private void setSearchPath(SearchPath searchPath) {
            this.searchPath = searchPath;
        }

        private void setBaseEnv(Base baseEnv) {
            this.baseEnv = baseEnv;
        }

        private void setNamespaceRegistry(REnvironment namespaceRegistry) {
            this.namespaceRegistry = namespaceRegistry;
        }

        @Override
        public void beforeDestroy(RContext context) {
            beforeDestroyContext(context, this);
        }

        public static ContextStateImpl newContext(RContext context) {
            return createContext(context, RRuntime.createNonFunctionFrame().materialize());
        }
    }

    public static class PutException extends RErrorException {
        private static final long serialVersionUID = 1L;

        @TruffleBoundary
        public PutException(RError.Message msg, Object... args) {
            super(msg, args);
        }
    }

    public static class SearchPath {
        private final ArrayList<REnvironment> list = new ArrayList<>();

        void add(REnvironment env) {
            list.add(env);
        }

        void add(int index, REnvironment env) {
            list.add(index, env);
        }

        int size() {
            return list.size();
        }

        REnvironment get(int index) {
            return list.get(index);
        }

        void remove(int index) {
            list.remove(index);
        }

        void updateGlobal(Global globalEnv) {
            list.set(0, globalEnv);
        }

    }

    public static final String UNNAMED = new String("");
    private static final String NAME_ATTR_KEY = "name";

    private static final Empty emptyEnv = new Empty();

    /**
     * The environments returned by the R {@code search} function.
     */
    // private static ArrayList<REnvironment> searchPath;

    protected REnvironment parent;
    private final String name;
    protected final REnvFrameAccess frameAccess;
    private boolean locked;

    public RType getRType() {
        return RType.Environment;
    }

    /**
     * Value returned by {@code emptyenv()}.
     */
    public static Empty emptyEnv() {
        return emptyEnv;
    }

    /**
     * Value returned by {@code globalenv()}.
     */
    public static REnvironment globalEnv() {
        return RContext.getInstance().stateREnvironment.getGlobalEnv();
    }

    /**
     * Returns {@code true} iff {@code frame} is that associated with {@code env}. N.B. The
     * environment associated with the frame may be {@code null} as {@link Function} environments
     * are created lazily. However, we maintain the invariant that whenever a {@link Function}
     * environment is created the value is stored in the associated frame. Therefore {@code env}
     * could never match lazy {@code null}.
     */
    private static boolean isFrameForEnv(Frame frame, REnvironment env) {
        return RArguments.getEnvironment(frame) == env;
    }

    /**
     * Check whether the given frame is indeed the frame stored in the global environment.
     */
    public static boolean isGlobalEnvFrame(Frame frame) {
        return isFrameForEnv(frame, RContext.getInstance().stateREnvironment.getGlobalEnv());
    }

    /**
     * Value returned by {@code baseenv()}. This is the "package:base" environment.
     */
    public static REnvironment baseEnv() {
        Base baseEnv = RContext.getInstance().stateREnvironment.getBaseEnv();
        assert baseEnv != null;
        return baseEnv;
    }

    /**
     * Value set in {@code .baseNameSpaceEnv} variable. This is the "namespace:base" environment.
     */
    public static REnvironment baseNamespaceEnv() {
        Base baseEnv = RContext.getInstance().stateREnvironment.getBaseEnv();
        assert baseEnv != null;
        return baseEnv.getNamespace();
    }

    /**
     * Invoked on startup to setup the {@code #baseEnv}, {@code namespaceRegistry} and package
     * search path.
     *
     * The base "package" is special, it has no "imports" and the parent of its associated namespace
     * is {@link #globalEnv}. Unlike other packages, there is no difference between the bindings in
     * "package:base" and its associated namespace. The way this is implemented in FastR is that the
     * underlying {@link MaterializedFrame} is shared. The {@link #frameAccess} value for
     * "namespace:base" refers to {@link NSBaseMaterializedFrame}, which delegates all its
     * operations to {@code baseFrame}, but it's "enclosingFrame" field in {@link RArguments}
     * differs, referring to {@code globalFrame}, as required by the R spec.
     */
    public static void baseInitialize(MaterializedFrame baseFrame, MaterializedFrame initialGlobalFrame) {
        // TODO if namespaceRegistry is ever used in an eval an internal env won't suffice.
        REnvironment namespaceRegistry = RDataFactory.createInternalEnv();
        ContextStateImpl state = RContext.getInstance().stateREnvironment;
        state.setNamespaceRegistry(namespaceRegistry);
        Base baseEnv = new Base(baseFrame, initialGlobalFrame);
        namespaceRegistry.safePut("base", baseEnv.namespaceEnv);

        Global globalEnv = new Global(baseEnv, initialGlobalFrame);
        baseEnv.namespaceEnv.parent = globalEnv;
        state.setBaseEnv(baseEnv);
        state.setSearchPath(initSearchList(globalEnv));
    }

    /**
     * {@link RContext} creation, with {@code globalFrame}. If this is a {@code SHARE_NOTHING}
     * context we only create the minimal search path with no packages as the package loading is
     * handled by the engine. For a {@code SHARE_PARENT_RW} context, we keep the existing search
     * path, just replacing the {@code globalenv} component. For a {@code SHARE_PARENT_RO} context
     * we make shallow copies of the package environments.
     *
     * N.B. {@link RContext#stateREnvironment} accesses the new, as yet uninitialized
     * {@link ContextStateImpl} object
     */
    private static ContextStateImpl createContext(RContext context, MaterializedFrame globalFrame) {
        switch (context.getKind()) {
            case SHARE_PARENT_RW: {
                /*
                 * To share the existing package structure, we create the new globalEnv with the
                 * parent of the previous global env. Then we create a copy of the SearchPath and
                 * patch the global entry.
                 */
                ContextStateImpl parentState = context.getParent().stateREnvironment;
                Base parentBaseEnv = parentState.getBaseEnv();
                NSBaseMaterializedFrame nsBaseFrame = (NSBaseMaterializedFrame) parentBaseEnv.namespaceEnv.frameAccess.getFrame();
                MaterializedFrame prevGlobalFrame = RArguments.getEnclosingFrame(nsBaseFrame);

                Global prevGlobalEnv = (Global) RArguments.getEnvironment(prevGlobalFrame);
                nsBaseFrame.updateGlobalFrame(globalFrame);
                Global newGlobalEnv = new Global(prevGlobalEnv.parent, globalFrame);
                SearchPath searchPath = initSearchList(prevGlobalEnv);
                searchPath.updateGlobal(newGlobalEnv);
                parentState.getBaseEnv().safePut(".GlobalEnv", newGlobalEnv);
                ContextStateImpl result = new ContextStateImpl(globalFrame, searchPath, parentBaseEnv, parentState.getNamespaceRegistry());
                result.parentGlobalFrame = prevGlobalFrame;
                return result;
            }

            case SHARE_PARENT_RO: {
                /* We make shallow copies of all the default package environments in the parent */
                ContextStateImpl parentState = context.getParent().stateREnvironment;
                SearchPath parentSearchPath = parentState.getSearchPath();
                // clone all the environments below global from the parent
                REnvironment e = parentSearchPath.get(1).cloneEnv(globalFrame);
                // create the new Global with clone top as parent
                Global newGlobalEnv = new Global(e, globalFrame);
                // create new namespaceRegistry and populate it while locating "base"
                REnvironment newNamespaceRegistry = RDataFactory.createInternalEnv();
                Base newBaseEnv = null;
                while (e != emptyEnv) {
                    if (e instanceof Base) {
                        newBaseEnv = (Base) e;
                    }
                    e = e.parent;
                }
                assert newBaseEnv != null;
                copyNamespaceRegistry(parentState.namespaceRegistry, newNamespaceRegistry);
                newNamespaceRegistry.safePut("base", newBaseEnv.namespaceEnv);
                newBaseEnv.safePut(".GlobalEnv", newGlobalEnv);
                SearchPath newSearchPath = initSearchList(newGlobalEnv);
                return new ContextStateImpl(globalFrame, newSearchPath, newBaseEnv, newNamespaceRegistry);
            }

            case SHARE_NOTHING: {
                // SHARE_NOTHING: baseInitialize takes care of everything
                return new ContextStateImpl(globalFrame, new SearchPath());
            }

            default:
                throw RInternalError.shouldNotReachHere();
        }
    }

    private static void beforeDestroyContext(RContext context, RContext.ContextState state) {
        switch (context.getKind()) {
            case SHARE_PARENT_RW: {
                /*
                 * Since we updated the parent's baseEnv with the new .GlobalEnv value we need to
                 * restore that and the frame in NSBaseMaterializedFrame.
                 */
                MaterializedFrame parentGlobalFrame = ((ContextStateImpl) state).parentGlobalFrame;
                Global parentGlobalEnv = (Global) RArguments.getEnvironment(parentGlobalFrame);
                ContextStateImpl parentState = context.getParent().stateREnvironment;
                NSBaseMaterializedFrame nsBaseFrame = (NSBaseMaterializedFrame) parentState.baseEnv.namespaceEnv.frameAccess.getFrame();
                nsBaseFrame.updateGlobalFrame(parentGlobalFrame);
                parentState.baseEnv.safePut(".GlobalEnv", parentGlobalEnv);
                break;
            }

            default:
                // nothing to do
        }

    }

    private static SearchPath initSearchList(Global globalEnv) {
        SearchPath searchPath = new SearchPath();
        REnvironment env = globalEnv;
        do {
            searchPath.add(env);
            env = env.parent;
        } while (env != emptyEnv);
        return searchPath;
    }

    /**
     * Clone an environment for a {@code SHARED_CODE} context. {@link Base} overrides the method,
     * which is why we pass {@code globalFrame} as it needs it for it's creation.
     */
    protected REnvironment cloneEnv(MaterializedFrame globalFrame) {
        REnvironment parentClone = parent;
        if (parent != emptyEnv) {
            parentClone = parent.cloneEnv(globalFrame);
        }
        // N.B. Base overrides this method, so we only get here for package environments
        REnvironment newEnv = RDataFactory.createNewEnv(parentClone, getName());
        if (attributes != null) {
            newEnv.attributes = attributes.copy();
        }
        copyBindings(newEnv);
        return newEnv;
    }

    private static void copyNamespaceRegistry(REnvironment parent, REnvironment child) {
        RStringVector bindings = parent.ls(true, null, false);
        for (int i = 0; i < bindings.getLength(); i++) {
            String name = bindings.getDataAt(i);
            if (name.equals("base")) {
                continue;
            }
            Object value = parent.get(name);
            REnvironment parentNamespace = (REnvironment) value;
            assert parentNamespace.isNamespaceEnv();
            REnvironment newNamespace = RDataFactory.createInternalEnv();
            parentNamespace.copyBindings(newNamespace);
            child.safePut(name, newNamespace);
        }
    }

    /**
     * Copies the bindings from {@code this} environment to {@code newEnv}, recursively copying any
     * bindings are are {@link REnvironment}s.
     */
    protected void copyBindings(REnvironment newEnv) {
        RStringVector bindings = ls(true, null, false);
        for (int i = 0; i < bindings.getLength(); i++) {
            String binding = bindings.getDataAt(i);
            Object value = get(binding);
            newEnv.safePut(binding, value);
        }
    }

    /**
     * Data for the {@code search} function.
     */
    public static String[] searchPath() {
        SearchPath searchPath = RContext.getInstance().stateREnvironment.getSearchPath();
        String[] result = new String[searchPath.size()];
        for (int i = 0; i < searchPath.size(); i++) {
            REnvironment env = searchPath.get(i);
            result[i] = env.getSearchName();
        }
        return result;
    }

    /**
     * Lookup an environment by name on the search path.
     *
     * @param name the name as it would appear in R the {@code search} function.
     * @return the environment or {@code null} if not found.
     */
    public static REnvironment lookupOnSearchPath(String name) {
        SearchPath searchPath = RContext.getInstance().stateREnvironment.getSearchPath();
        int i = lookupIndexOnSearchPath(name);
        return i <= 0 ? null : searchPath.get(i - 1);
    }

    /**
     * Lookup the index of an environment by name on the search path.
     *
     * @param name the name as it would appear in R the {@code search} function.
     * @return the index (1-based) or {@code 0} if not found.
     */
    public static int lookupIndexOnSearchPath(String name) {
        SearchPath searchPath = RContext.getInstance().stateREnvironment.getSearchPath();
        for (int i = 0; i < searchPath.size(); i++) {
            REnvironment env = searchPath.get(i);
            String searchName = env.getSearchName();
            if (searchName.equals(name)) {
                return i + 1;
            }
        }
        return 0;
    }

    public static REnvironment getNamespaceRegistry() {
        return RContext.getInstance().stateREnvironment.getNamespaceRegistry();
    }

    public static void registerNamespace(String name, REnvironment env) {
        RContext.getInstance().stateREnvironment.getNamespaceRegistry().safePut(name, env);
    }

    /**
     * Get the registered {@code namespace} environment {@code name}, or {@code null} if not found.
     * N.B. The package loading code in {@code namespace.R} uses a {code new.env} environment for a
     * namespace.
     */
    public static REnvironment getRegisteredNamespace(String name) {
        return (REnvironment) RContext.getInstance().stateREnvironment.getNamespaceRegistry().get(name);
    }

    /**
     * Attach (insert) an environment as position {@code pos} in the search path. TODO handle
     * packages
     *
     * @param pos position for insert, {@code pos >= 2}. As per GnuR, values beyond the index of
     *            "base" are truncated to the index before "base".
     */
    public static void attach(int pos, REnvironment env) {
        assert pos >= 2;
        // N.B. pos is 1-based
        int bpos = pos - 1;
        SearchPath searchPath = RContext.getInstance().stateREnvironment.getSearchPath();
        if (bpos > searchPath.size() - 1) {
            bpos = searchPath.size() - 1;
        }
        // Insert in the REnvironment search path, adjusting the parent fields appropriately
        // In the default case (pos == 2), envAbove is the Global env
        REnvironment envAbove = searchPath.get(bpos - 1);
        REnvironment envBelow = searchPath.get(bpos);
        env.parent = envBelow;
        envAbove.parent = env;
        searchPath.add(bpos, env);
        // Now must adjust the Frame world so that unquoted variable lookup works
        MaterializedFrame aboveFrame = envAbove.frameAccess.getFrame();
        MaterializedFrame envFrame = env.getFrame();
        RArguments.attachFrame(aboveFrame, envFrame);
    }

    public static class DetachException extends RErrorException {
        private static final long serialVersionUID = 1L;

        DetachException(RError.Message msg, Object... args) {
            super(msg, args);
        }
    }

    /**
     * Detach the environment at search position {@code pos}.
     *
     * @return the {@link REnvironment} that was detached.
     */
    public static REnvironment detach(int pos) throws DetachException {
        SearchPath searchPath = RContext.getInstance().stateREnvironment.getSearchPath();
        if (pos == searchPath.size()) {
            detachException(RError.Message.ENV_DETACH_BASE);
        }
        if (pos <= 0 || pos >= searchPath.size()) {
            detachException(RError.Message.INVALID_POS_ARGUMENT);
        }
        assert pos != 1; // explicitly checked in caller
        // N.B. pos is 1-based
        int bpos = pos - 1;
        REnvironment envAbove = searchPath.get(bpos - 1);
        REnvironment envToRemove = searchPath.get(bpos);
        envAbove.parent = envToRemove.parent;
        searchPath.remove(bpos);
        MaterializedFrame aboveFrame = envAbove.frameAccess.getFrame();
        RArguments.detachFrame(aboveFrame);
        return envToRemove;
    }

    @TruffleBoundary
    private static void detachException(RError.Message message) throws DetachException {
        throw new DetachException(message);
    }

    /**
     * Specifically for {@code ls()}, we don't care about the parent, as the use is transient.
     */
    public static REnvironment createLsCurrent(MaterializedFrame frame) {
        Function result = new Function(null, frame);
        return result;
    }

    /**
     * Converts a {@link Frame} to an {@link REnvironment}, which necessarily requires the frame to
     * be materialized.
     */
    public static REnvironment frameToEnvironment(MaterializedFrame frame) {
        REnvironment env = RArguments.getEnvironment(frame);
        if (env == null) {
            if (RArguments.getFunction(frame) == null) {
                throw RInternalError.shouldNotReachHere();
            }
            env = createEnclosingEnvironments(frame);
        }
        return env;
    }

    /**
     * This chain can be followed back to whichever "base" (i.e. non-function) environment the
     * outermost function was defined in, e.g. "global" or "base". The purpose of this method is to
     * create an analogous lexical parent chain of {@link Function} instances with the correct
     * {@link MaterializedFrame}.
     */
    @TruffleBoundary
    public static REnvironment createEnclosingEnvironments(MaterializedFrame frame) {
        REnvironment env = RArguments.getEnvironment(frame);
        if (env == null) {
            // parent is the env of the enclosing frame
            env = REnvironment.Function.create(createEnclosingEnvironments(RArguments.getEnclosingFrame(frame)), frame);
        }
        return env;
    }

    /**
     * Convert an {@link RList} to an {@link REnvironment}, which is needed in several builtins,
     * e.g. {@code substitute}.
     */
    @TruffleBoundary
    public static REnvironment createFromList(RAttributeProfiles attrProfiles, RList list, REnvironment parent) {
        REnvironment result = RDataFactory.createNewEnv(parent, null, false, 0);
        RStringVector names = list.getNames(attrProfiles);
        for (int i = 0; i < list.getLength(); i++) {
            try {
                result.put(names.getDataAt(i), list.getDataAt(i));
            } catch (PutException ex) {
                throw RError.error(RError.NO_NODE, ex);
            }
        }
        return result;
    }

    // END of static methods

    private static final String NAMESPACE_KEY = ".__NAMESPACE__.";

    /**
     * GnuR creates {@code Namespace} environments in {@code namespace.R} using {@code new.env} and
     * identifies them with the special element {@code .__NAMESPACE__.} which points to another
     * environment with a {@code spec} element. N.B. the {@code base} namespace does <b>not</b> have
     * a {@code .__NAMESPACE__.} entry.
     */
    public boolean isNamespaceEnv() {
        if (this instanceof BaseNamespace) {
            return true;
        } else {
            RStringVector spec = getNamespaceSpec();
            return spec != null;
        }
    }

    /**
     * Returns {@code null} if this environment is not a package environment else the result from
     * {@link #getName}.
     */
    public String isPackageEnv() {
        String envName = getName();
        return envName.startsWith("package:") ? envName : null;
    }

    /**
     * If this is not a "package" environment return "this", otherwise return the associated
     * "namespace" env.
     */
    public REnvironment getPackageNamespaceEnv() {
        if (this == RContext.getInstance().stateREnvironment.getBaseEnv()) {
            return ((Base) this).namespaceEnv;
        }
        String envName;
        if (((envName = isPackageEnv()) != null)) {
            return REnvironment.getRegisteredNamespace(envName.replace("package:", ""));
        } else {
            return this;
        }
    }

    /**
     * Return the "spec" attribute of the "info" env in a namespace or {@code null} if not found.
     */
    public RStringVector getNamespaceSpec() {
        Object value = frameAccess.get(NAMESPACE_KEY);
        if (value instanceof REnvironment) {
            REnvironment info = (REnvironment) value;
            Object spec = info.frameAccess.get("spec");
            if ((spec != null) && spec instanceof RStringVector) {
                RStringVector infoVec = (RStringVector) spec;
                if (infoVec.getLength() > 0) {
                    return infoVec;
                }
            }
        }
        return null;
    }

    // end of static members

    /**
     * The basic constructor; just assigns the essential fields.
     */
    private REnvironment(REnvironment parent, String name, REnvFrameAccess frameAccess) {
        this.parent = parent;
        this.name = name;
        this.frameAccess = frameAccess;
    }

    /**
     * An environment associated with an already materialized frame.
     */
    private REnvironment(REnvironment parent, String name, MaterializedFrame frame) {
        this(parent, name, new REnvTruffleFrameAccess(frame));

        // Associate frame with the environment
        RArguments.setEnvironment(frame, this);
    }

    public REnvironment getParent() {
        return parent;
    }

    /**
     * Explicity set the parent of an environment. TODO Change the enclosingFrame of (any)
     * associated Truffle frame
     */
    public void setParent(REnvironment env) {
        parent = env;
    }

    /**
     * The "simple" name of the environment. This is the value returned by the R
     * {@code environmentName} function.
     */
    public String getName() {
        String attrName = attributes == null ? null : (String) RRuntime.asString(attributes.get(NAME_ATTR_KEY));
        return attrName != null ? attrName : name;
    }

    /**
     * The "print" name of an environment, i.e. what is output for {@code print(env)}.
     */
    @TruffleBoundary
    public String getPrintName() {
        return new StringBuilder("<environment: ").append(getPrintNameHelper()).append('>').toString();
    }

    protected String getPrintNameHelper() {
        String attrName = getName();
        if (name.equals(UNNAMED) && attrName.equals(UNNAMED)) {
            /*
             * namespaces are a special case; they have no name attribute, but they print with the
             * name which is buried.
             */
            RStringVector spec = getNamespaceSpec();
            if (spec != null) {
                return "namespace:" + spec.getDataAt(0);
            } else {
                return String.format("%#x", hashCode());
            }
        } else {
            return attrName;
        }
    }

    /**
     * Name returned by the {@code search()} function. The default is just the simple name, but
     * globalenv() is different.
     */
    protected String getSearchName() {
        String result = getName();
        return result;
    }

    /**
     * Return the {@link MaterializedFrame} associated with this environment, installing one if
     * there is none in the case of {@link NewEnv} environments.
     */
    public MaterializedFrame getFrame() {
        return frameAccess.getFrame();
    }

    public void lock(boolean bindings) {
        locked = true;
        if (bindings) {
            frameAccess.lockBindings();
        }
    }

    public boolean isLocked() {
        return locked;
    }

    @TruffleBoundary
    public Object get(String key) {
        return frameAccess.get(key);
    }

    @TruffleBoundary
    public void put(String key, Object value) throws PutException {
        if (locked) {
            // if the binding exists already, can try to update it
            if (frameAccess.get(key) == null) {
                throw new PutException(RError.Message.ENV_ADD_BINDINGS);
            }
        }
        frameAccess.put(key, value);
    }

    public void safePut(String key, Object value) {
        try {
            put(key, value);
        } catch (PutException ex) {
            Utils.fail("exception in safePut");
        }
    }

    public void rm(String key) throws PutException {
        if (locked) {
            throw new PutException(RError.Message.ENV_REMOVE_BINDINGS);
        }
        frameAccess.rm(key);
    }

    /**
     * Explicit search for a function {@code name}; used in startup sequence.
     *
     * @return the value of the function or {@code null} if not found.
     */
    public Object findFunction(String varName) {
        REnvironment env = this;
        while (env != emptyEnv) {
            Object value = env.get(varName);
            if (value != null && (value instanceof RFunction || value instanceof RPromise)) {
                return value;
            }
            env = env.parent;
        }
        return null;
    }

    public RStringVector ls(boolean allNames, Pattern pattern, boolean sorted) {
        return frameAccess.ls(allNames, pattern, sorted);
    }

    public void lockBinding(String key) {
        frameAccess.lockBinding(key);
    }

    public void unlockBinding(String key) {
        frameAccess.unlockBinding(key);

    }

    public boolean bindingIsLocked(String key) {
        return frameAccess.bindingIsLocked(key);
    }

    @Override
    public String toString() {
        CompilerAsserts.neverPartOfCompilation();
        return getPrintName();
    }

    private static final class BaseNamespace extends REnvironment {
        private BaseNamespace(REnvironment parent, String name, MaterializedFrame frame) {
            super(parent, name, frame);
            RArguments.setEnvironment(frame, this);
        }

        @Override
        protected String getPrintNameHelper() {
            return "namespace:" + getName();
        }
    }

    private static final class Base extends REnvironment {
        private final BaseNamespace namespaceEnv;

        private Base(MaterializedFrame baseFrame, MaterializedFrame globalFrame) {
            super(emptyEnv, "base", baseFrame);
            /*
             * We create the NSBaseMaterializedFrame using globalFrame as the enclosing frame. The
             * namespaceEnv parent field will change to globalEnv after the latter is created
             */
            NSBaseMaterializedFrame frame = new NSBaseMaterializedFrame(baseFrame, globalFrame);
            this.namespaceEnv = new BaseNamespace(emptyEnv, "base", frame);
        }

        @Override
        public void rm(String key) throws PutException {
            throw new PutException(RError.Message.ENV_REMOVE_VARIABLES, getPrintNameHelper());
        }

        @Override
        protected String getSearchName() {
            return "package:base";
        }

        public BaseNamespace getNamespace() {
            return namespaceEnv;
        }

        @Override
        protected REnvironment cloneEnv(MaterializedFrame globalFrame) {
            Base newBase = new Base(RRuntime.createNonFunctionFrame().materialize(), globalFrame);
            this.copyBindings(newBase);
            return newBase;
        }
    }

    /**
     * The users workspace environment (so called global). The parent depends on the set of default
     * packages loaded.
     */
    public static final class Global extends REnvironment {

        static final String SEARCHNAME = ".GlobalEnv";

        private Global(REnvironment parent, MaterializedFrame frame) {
            super(parent, "R_GlobalEnv", frame);
            RArguments.setEnclosingFrame(frame, parent.getFrame());
        }

        @Override
        protected String getSearchName() {
            return SEARCHNAME;
        }

    }

    /**
     * When a function is invoked a {@link Function} environment may be created in response to the R
     * {@code environment()} base package function, and it will have an associated frame. We hide
     * the creation of {@link Function} environments to ensure the <i>at most one>/i> invariant and
     * store the value in the frame immediately.
     */
    private static final class Function extends REnvironment {

        private Function(REnvironment parent, MaterializedFrame frame) {
            // function environments are not named
            super(parent, UNNAMED, frame);
        }

        private static Function create(REnvironment parent, MaterializedFrame frame) {
            Function result = (Function) RArguments.getEnvironment(frame);
            if (result == null) {
                result = new Function(parent, frame);
            }
            return result;
        }
    }

    /**
     * An environment explicitly created with, typically, {@code new.env}, but also used internally.
     * Such environments are always {@link #UNNAMED} but can later be given a name as an attribute.
     * This is the class used by the {@code new.env} function. We record but do not interpret the
     * {@code hash} input, as we always use a hashmap, for possible use by the serialization code
     * (GnuR generates different output format for hash environments).
     *
     */
    public static final class NewEnv extends REnvironment {
        private final boolean hash;
        private final int size;

        public NewEnv(REnvironment parent, MaterializedFrame frame, String name, boolean hash, int size) {
            super(parent, UNNAMED, frame);
            this.hash = hash;
            this.size = size;
            if (parent != null) {
                RArguments.setEnclosingFrame(frame, parent.getFrame());
            }
            if (name != null) {
                setAttr(NAME_ATTR_KEY, name);
            }
        }

        public boolean hashed() {
            return hash;
        }

        public int createdSize() {
            return size;
        }

    }

    /**
     * Helper function for implementations of {@link REnvFrameAccess#ls}.
     */
    public static boolean includeName(String nameToMatch, boolean allNames, Pattern pattern) {
        if (!allNames && nameToMatch.charAt(0) == '.') {
            return false;
        }
        if (pattern != null && !pattern.matcher(nameToMatch).matches()) {
            return false;
        }
        if (AnonymousFrameVariable.isAnonymous(nameToMatch)) {
            return false;
        }
        return true;
    }

    /**
     * The empty environment has no runtime state and so can be allocated statically. TODO Attempts
     * to assign should cause an R error, if not prevented in caller. TODO check.
     */
    private static final class Empty extends REnvironment {

        private Empty() {
            super(null, "R_EmptyEnv", new REnvEmptyFrameAccess());
        }

        @Override
        public void put(String key, Object value) throws PutException {
            throw new PutException(RError.Message.ENV_ASSIGN_EMPTY);
        }

    }
}<|MERGE_RESOLUTION|>--- conflicted
+++ resolved
@@ -93,26 +93,7 @@
         return implicitClass;
     }
 
-<<<<<<< HEAD
-    public interface ContextState extends RContext.ContextState {
-        MaterializedFrame getGlobalFrame();
-
-        REnvironment getGlobalEnv();
-
-        Base getBaseEnv();
-
-        REnvironment getBaseNamespace();
-
-        REnvironment getNamespaceRegistry();
-
-        REnvironment.SearchPath getSearchPath();
-
-    }
-
-    private static class ContextStateImpl implements ContextState {
-=======
     public static class ContextStateImpl implements RContext.ContextState {
->>>>>>> 9ec53f6a
         private SearchPath searchPath;
         private final MaterializedFrame globalFrame;
         private Base baseEnv;
