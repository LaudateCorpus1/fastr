/*
 * Copyright (c) 2013, 2016, Oracle and/or its affiliates. All rights reserved.
 * DO NOT ALTER OR REMOVE COPYRIGHT NOTICES OR THIS FILE HEADER.
 *
 * This code is free software; you can redistribute it and/or modify it
 * under the terms of the GNU General Public License version 2 only, as
 * published by the Free Software Foundation.
 *
 * This code is distributed in the hope that it will be useful, but WITHOUT
 * ANY WARRANTY; without even the implied warranty of MERCHANTABILITY or
 * FITNESS FOR A PARTICULAR PURPOSE.  See the GNU General Public License
 * version 2 for more details (a copy is included in the LICENSE file that
 * accompanied this code).
 *
 * You should have received a copy of the GNU General Public License version
 * 2 along with this work; if not, write to the Free Software Foundation,
 * Inc., 51 Franklin St, Fifth Floor, Boston, MA 02110-1301 USA.
 *
 * Please contact Oracle, 500 Oracle Parkway, Redwood Shores, CA 94065 USA
 * or visit www.oracle.com if you need additional information or have any
 * questions.
 */
package com.oracle.truffle.r.runtime.context;

import java.util.Map;

import com.oracle.truffle.api.CallTarget;
import com.oracle.truffle.api.CompilerDirectives.TruffleBoundary;
import com.oracle.truffle.api.RootCallTarget;
import com.oracle.truffle.api.frame.MaterializedFrame;
import com.oracle.truffle.api.source.Source;
import com.oracle.truffle.api.vm.PolyglotEngine;
import com.oracle.truffle.r.runtime.RCaller;
import com.oracle.truffle.r.runtime.RError;
import com.oracle.truffle.r.runtime.data.RExpression;
import com.oracle.truffle.r.runtime.data.RFunction;
import com.oracle.truffle.r.runtime.data.RLanguage;
import com.oracle.truffle.r.runtime.data.RStringVector;
import com.oracle.truffle.r.runtime.env.REnvironment;
import com.oracle.truffle.r.runtime.nodes.RNode;

public interface Engine {

<<<<<<< HEAD
    class ParseException extends IOException {
=======
    class ParseException extends RuntimeException {
>>>>>>> bd84f9ec
        private static final long serialVersionUID = 1L;

        private final Source source;
        private final String token;
        private final String substring;
        private final int line;

        public ParseException(Throwable cause, Source source, String token, String substring, int line) {
            super("parse exception", cause);
            this.source = source;
            this.token = token;
            this.substring = substring;
            this.line = line;
        }

        @TruffleBoundary
        public RError throwAsRError() {
            if (source.getLineCount() == 1) {
                throw RError.error(RError.NO_CALLER, RError.Message.UNEXPECTED, token, substring);
            } else {
                throw RError.error(RError.NO_CALLER, RError.Message.UNEXPECTED_LINE, token, substring, line);
            }
        }

        @TruffleBoundary
        public void report(ConsoleHandler consoleHandler) {
            String msg;
            if (source.getLineCount() == 1) {
                msg = String.format(RError.Message.UNEXPECTED.message, token, substring);
            } else {
                msg = String.format(RError.Message.UNEXPECTED_LINE.message, token, substring, line);
            }
            consoleHandler.println("Error: " + msg);
        }
    }

    final class IncompleteSourceException extends ParseException {
        private static final long serialVersionUID = -6688699706193438722L;

        public IncompleteSourceException(Throwable cause, Source source, String token, String substring, int line) {
            super(cause, source, token, substring, line);
        }
    }

    /**
     * Make the engine ready for evaluations.
     */
    void activate(REnvironment.ContextStateImpl stateREnvironment);

    public interface Timings {
        /**
         * Elapsed time of runtime.
         *
         * @return elapsed time in nanosecs.
         */
        long elapsedTimeInNanos();

        /**
         * Return user and system times for any spawned child processes in nanosecs, {@code < 0}
         * means not available.
         */
        long[] childTimesInNanos();

        /**
         * Return user/sys time for this engine, {@code < 0} means not available..
         */
        long[] userSysTimeInNanos();

    }

    /**
     * Return the timing information for this engine.
     */
    Timings getTimings();

    /**
     * Parse an R expression and return an {@link RExpression} object representing the Truffle ASTs
     * for the components. The {Code constants} map can be used to replace some names in the source
     * code with specific constants, which can be used to parse code that has no proper textual
     * representation.
     */
    RExpression parse(Map<String, Object> constants, Source source) throws ParseException;

    /**
     * This is the external interface from {@link PolyglotEngine#eval(Source)}. It is required to
     * return a {@link CallTarget} which may be cached for future use, and the
     * {@link PolyglotEngine} is responsible for actually invoking the call target.
     */
    CallTarget parseToCallTarget(Source source) throws ParseException;

    /**
     * Parse and evaluate {@code rscript} in {@code frame}. {@code printResult == true}, the result
     * of the evaluation is printed to the console.
     *
     * @param sourceDesc a {@link Source} object that describes the input to be parsed
     * @param frame the frame in which to evaluate the input
     * @param printResult {@code true} iff the result of the evaluation should be printed to the
     *            console
     * @return the object returned by the evaluation or {@code null} if an error occurred.
     */
    Object parseAndEval(Source sourceDesc, MaterializedFrame frame, boolean printResult) throws ParseException;

    /**
     * Support for the {@code eval} {@code .Internal}.
     */
    Object eval(RExpression expr, REnvironment envir, RCaller caller);

    /**
     * Variant of {@link #eval(RExpression, REnvironment, RCaller)} for a single language element.
     */
    Object eval(RLanguage expr, REnvironment envir, RCaller caller);

    /**
     * Evaluate {@code expr} in {@code frame}.
     */
    Object eval(RExpression expr, MaterializedFrame frame);

    /**
     * Variant of {@link #eval(RExpression, MaterializedFrame)} for a single language element.
     */
    Object eval(RLanguage expr, MaterializedFrame frame);

    /**
     * Variant of {@link #eval(RLanguage, MaterializedFrame)} where we already have the
     * {@link RFunction} and the evaluated arguments. {@code frame} may be {@code null} in which
     * case the current frame is used). In many cases {@code frame} may not represent the current
     * call stack, for example many S4-related evaluations set {@code frame} to the {@code methods}
     * namespace, but the current stack is not empty. So when {@code frame} is not {@code null} a
     * {@code caller} should be passed to maintain the call stack correctly. {@code names} string
     * vector describing (optional) argument names
     */
    Object evalFunction(RFunction func, MaterializedFrame frame, RCaller caller, RStringVector names, Object... args);

    /**
     * Checks for the existence of (startup/shutdown) function {@code name} and, if present, invokes
     * the function with the given {@code args}.
     */
    void checkAndRunStartupShutdownFunction(String name, String... args);

    /**
     * Wraps the Truffle AST in {@code body} in an anonymous function and returns a
     * {@link RootCallTarget} for it.
     *
     * N.B. For certain expressions, there might be some value in enclosing the wrapper function in
     * a specific lexical scope. E.g., as a way to access names in the expression known to be
     * defined in that scope.
     *
     * @param body The AST for the body of the wrapper, i.e., the expression being evaluated.
     */
    RootCallTarget makePromiseCallTarget(RNode body, String funName);

    /**
     * Used by Truffle debugger; invokes the internal "print" support in R for {@code value}.
     * Essentially this is equivalent to {@link #evalFunction} using the {@code "print"} function.
     */
    void printResult(Object value);

    /**
     * This function a special fast path to create functions from code directly, without executing
     * the intermediate "function" expression.
     */
    RFunction parseFunction(Map<String, Object> constants, String name, Source source, MaterializedFrame enclosingFrame) throws ParseException;
}<|MERGE_RESOLUTION|>--- conflicted
+++ resolved
@@ -41,11 +41,7 @@
 
 public interface Engine {
 
-<<<<<<< HEAD
-    class ParseException extends IOException {
-=======
     class ParseException extends RuntimeException {
->>>>>>> bd84f9ec
         private static final long serialVersionUID = 1L;
 
         private final Source source;
