/*
 * This material is distributed under the GNU General Public License
 * Version 2. You may review the terms of this license at
 * http://www.gnu.org/licenses/gpl-2.0.html
 *
 * Copyright (c) 1995-2012, The R Core Team
 * Copyright (c) 2003, The R Foundation
 * Copyright (c) 2013, 2015, Oracle and/or its affiliates
 *
 * All rights reserved.
 */
package com.oracle.truffle.r.runtime;

import com.oracle.truffle.api.CompilerDirectives.CompilationFinal;
import com.oracle.truffle.api.CompilerDirectives.TruffleBoundary;
import com.oracle.truffle.api.frame.*;
import com.oracle.truffle.api.source.*;
import com.oracle.truffle.r.runtime.data.*;
import com.oracle.truffle.r.runtime.env.*;
import com.oracle.truffle.r.runtime.env.REnvironment.PutException;

/**
 * The error messages have been copied from GNU R.
 */
public final class RError extends RuntimeException {

    private static final long serialVersionUID = 1L;

    /**
     * This exception should be subclassed by subsystems that need to throw subsystem-specific
     * exceptions to be caught by builtin implementations, which can then invoke
     * {@link RError#error(SourceSection, RErrorException)}, which access the stored {@link Message}
     * object and any arguments. E.g. see {@link PutException}.
     */
    public abstract static class RErrorException extends Exception {
        private static final long serialVersionUID = 1L;

        private final RError.Message msg;
        @CompilationFinal private final Object[] args;

        protected RErrorException(RError.Message msg, Object[] args) {
            super(RError.formatMessage(msg, args));
            this.msg = msg;
            this.args = args;
        }
    }

    private RError(String msg) {
        super(msg);
    }

    @Override
    public String toString() {
        return getMessage();
    }

    /**
     * Handles an R error with the most general argument signature. All other variants delegate to
     * this method. R allows an error to be caught and an arbitrary expression evaluated, often a
     * call to the {@code browser} function for interactive inspection of the environment where the
     * error occurred.
     *
     * Note that the method never actually returns a result, but the throws the error directly.
     * However, the signature has a return type of {@link RError} to allow callers to use the idiom
     * {@code throw error(...)} to indicate the control transfer.
     *
     * @param src source of the code throwing the error, or {@code null} if not available. If src is
     *            {@code null} an attempt is made to identify the call context from the currently
     *            active frame
     * @param msg a {@link Message} instance specifying the error
     * @param args arguments for format specifiers in the message string
     */
    @TruffleBoundary
    public static RError error(SourceSection src, Message msg, Object... args) {
        throw error0(src, msg, args);
    }

    @TruffleBoundary
    public static RError error(SourceSection src, Message msg) {
        throw error0(src, msg, (Object[]) null);
    }

    private static RError error0(final SourceSection srcCandidate, Message msg, Object... args) {
        VirtualFrame frame = null;
        SourceSection src = srcCandidate;
        if (src == null) {
            frame = Utils.getActualCurrentFrame();
            if (frame != null) {
                src = RArguments.getCallSourceSection(frame);
            }
        }
        String preamble = "Error";
        String formattedMsg = formatMessage(msg, args);
        String errorMsg = null;
        if (src == null) {
            // generally means top-level of shell or similar
            preamble += ": ";
            errorMsg = preamble + formattedMsg;
        } else {
            preamble += " in " + src.getCode() + " :";
            errorMsg = wrapMessage(preamble, formattedMsg);
        }
        RError rError = new RError(errorMsg);
        RInternalError.reportError(rError, src);

        Object errorExpr = ROptions.getValue("error");
        if (errorExpr != RNull.instance) {
            // Errors and warnings are output before the expression is evaluated
            RContext.getEngine().printRError(rError);
            // errorExpr can be anything, but not everything makes sense
            if (errorExpr instanceof RArgsValuesAndNames) {
                // TODO: worry about other potential ... values?
                errorExpr = ((RArgsValuesAndNames) errorExpr).getValues()[0];
            }
            if (errorExpr instanceof RLanguage || errorExpr instanceof RExpression) {
                if (frame == null) {
                    frame = Utils.getActualCurrentFrame();
                }
                MaterializedFrame materializedFrame = frame == null ? REnvironment.globalEnv().getFrame() : frame.materialize();
                if (errorExpr instanceof RLanguage) {
                    RContext.getEngine().eval((RLanguage) errorExpr, materializedFrame);
                } else if (errorExpr instanceof RExpression) {
                    RContext.getEngine().eval((RExpression) errorExpr, materializedFrame);
                }
            } else {
                // GnuR checks this earlier when the option is set
                throw new RError(Message.INVALID_ERROR.message);
            }
            // Control, transfer to top level, but suppress print
            throw new RError("");
        } else {
            throw rError;
        }
    }

    /**
     * Convenience variant of {@link #error(SourceSection, Message, Object...)} where no source
     * section can be provide. Ideally, this would never happen.
     */
    @TruffleBoundary
    public static RError error(Message msg, Object... args) {
        throw error(null, msg, args);
    }

    @TruffleBoundary
    public static RError error(Message msg) {
        throw error(null, msg, (Object[]) null);
    }

    /**
     * Convenience variant of {@link #error(SourceSection, Message, Object...)} where only one
     * argument to the message is given. This avoids object array creation in the (probably
     * fast-path) caller.
     */
    @TruffleBoundary
    public static RError error(SourceSection src, Message msg, Object arg) {
        throw error(src, msg, new Object[]{arg});
    }

    /**
     * Convenience variant of {@link #error(Message, Object...)} where only one argument to the
     * message is given. This avoids object array creation in the (probably fast-path) caller.
     */
    @TruffleBoundary
    public static RError error(Message msg, Object arg) {
        throw error(msg, new Object[]{arg});
    }

    /**
     * Variant for the case where the original error occurs in code where it is not appropriate to
     * report the error. The error information is propagated using the {@link RErrorException}.
     */
    @TruffleBoundary
    public static RError error(SourceSection src, RErrorException ex) {
        throw error(src, ex.msg, ex.args);
    }

    /**
     * A temporary error that indicates an unimplemented feature where terminating the VM using
     * {@link Utils#fatalError(String)} would be inappropriate.
     */
    @TruffleBoundary
    public static RError nyi(SourceSection src, String msg) {
        throw new RError("NYI: " + (src != null ? src.getCode() : "") + msg);
    }

    @TruffleBoundary
    public static void warning(Message msg, Object... args) {
        RContext.getInstance().setEvalWarning(formatMessage(msg, args));
    }

    @TruffleBoundary
    public static void warning(SourceSection src, Message msg, Object... args) {
        RContext.getInstance().setEvalWarning(wrapMessage("In " + src.getCode() + " :", formatMessage(msg, args)));
    }

    @TruffleBoundary
    public static String formatMessage(Message msg, Object... args) {
        return msg.hasArgs ? String.format(msg.message, args) : msg.message;
    }

    private static String wrapMessage(String preamble, String message) {
        // TODO find out about R's line-wrap policy
        // (is 74 a given percentage of console width?)
        if (preamble.length() + 1 + message.length() >= 74) {
            // +1 is for the extra space following the colon
            return preamble + "\n  " + message;
        } else {
            return preamble + " " + message;
        }
    }

    public static enum Message {
        /**
         * {@code GENERIC} should only be used in the rare case where a known error is not
         * available.
         */
        GENERIC("%s"),
        ARG_RECYCYLED("an argument will be fractionally recycled"),
        LENGTH_GT_1("the condition has length > 1 and only the first element will be used"),
        LENGTH_ZERO("argument is of length zero"),
        NA_UNEXP("missing value where TRUE/FALSE needed"),
        LENGTH_NOT_MULTI("longer object length is not a multiple of shorter object length"),
        INTEGER_OVERFLOW("NAs produced by integer overflow"),
        NA_OR_NAN("NA/NaN argument"),
        SUBSCRIPT_BOUNDS("subscript out of bounds"),
        SUBSCRIPT_BOUNDS_SUB("[[ ]] subscript out of bounds"),
        SELECT_LESS_1("attempt to select less than one element"),
        SELECT_MORE_1("attempt to select more than one element"),
        ONLY_0_MIXED("only 0's may be mixed with negative subscripts"),
        REPLACEMENT_0("replacement has length zero"),
        NOT_MULTIPLE_REPLACEMENT("number of items to replace is not a multiple of replacement length"),
        MORE_SUPPLIED_REPLACE("more elements supplied than there are to replace"),
        NA_SUBSCRIPTED("NAs are not allowed in subscripted assignments"),
        INVALID_ARG_TYPE("invalid argument type"),
        INVALID_ARG_TYPE_UNARY("invalid argument to unary operator"),
        VECTOR_SIZE_NEGATIVE("vector size cannot be negative"),
        NO_LOOP_FOR_BREAK_NEXT("no loop for break/next, jumping to top level"),
        INVALID_FOR_SEQUENCE("invalid for() loop sequence"),
        NO_NONMISSING_MAX("no non-missing arguments to max; returning -Inf"),
        NO_NONMISSING_MIN("no non-missing arguments to min; returning Inf"),
        LENGTH_NONNEGATIVE("length must be non-negative number"),
        MUST_BE_POSITIVE("%s must be a non-negative number"),
        INVALID_TFB("invalid (to - from)/by in seq(.)"),
        WRONG_SIGN_IN_BY("wrong sign in 'by' argument"),
        WRONG_TYPE("wrong type of argument"),
        BY_TOO_SMALL("'by' argument is much too small"),
        INCORRECT_SUBSCRIPTS("incorrect number of subscripts"),
        INCORRECT_SUBSCRIPTS_MATRIX("incorrect number of subscripts on matrix"),
        INVALID_SEP("invalid 'sep' specification"),
        INVALID_LENGTH("invalid '%s' length"),
        EMPTY_WHAT("empty 'what' specified"),
        LINE_ELEMENTS("line %d did not have %d elements"),
        ITEMS_NOT_MULTIPLE("number of items read is not a multiple of the number of columns"),
        // below: GNU R gives also expression for the argument
        NOT_FUNCTION("argument is not a function, character or symbol"),
        NON_NUMERIC_MATH("non-numeric argument to mathematical function"),
        NAN_PRODUCED("NaNs produced"),
        NUMERIC_COMPLEX_MATRIX_VECTOR("requires numeric/complex matrix/vector arguments"),
        NON_CONFORMABLE_ARGS("non-conformable arguments"),
        DATA_VECTOR("'data' must be of a vector type"),
        NON_NUMERIC_MATRIX_EXTENT("non-numeric matrix extent"),
        // below: also can mean empty
        INVALID_NCOL("invalid 'ncol' value (too large or NA)"),
        // below: also can mean empty
        INVALID_NROW("invalid 'nrow' value (too large or NA)"),
        NEGATIVE_NCOL("invalid 'ncol' value (< 0)"),
        NEGATIVE_NROW("invalid 'nrow' value (< 0)"),
        NON_CONFORMABLE_ARRAYS("non-conformable arrays"),
        UNKNOWN_UNNAMED_OBJECT("object not found"),
        ONLY_MATRIX_DIAGONALS("only matrix diagonals can be replaced"),
        REPLACEMENT_DIAGONAL_LENGTH("replacement diagonal has wrong length"),
        NA_INTRODUCED_COERCION("NAs introduced by coercion"),
        ARGUMENT_WHICH_NOT_LOGICAL("argument to 'which' is not logical"),
        X_NUMERIC("'x' must be numeric"),
        X_ARRAY_TWO("'x' must be an array of at least two dimensions"),
        ACCURACY_MODULUS("probable complete loss of accuracy in modulus"),
        INVALID_SEPARATOR("invalid separator"),
        INCORRECT_DIMENSIONS("incorrect number of dimensions"),
        LOGICAL_SUBSCRIPT_LONG("(subscript) logical subscript too long"),
        DECREASING_TRUE_FALSE("'decreasing' must be TRUE or FALSE"),
        ARGUMENT_LENGTHS_DIFFER("argument lengths differ"),
        ZERO_LENGTH_PATTERN("zero-length pattern"),
        ALL_CONNECTIONS_IN_USE("all connections are in use"),
        CANNOT_READ_CONNECTION("cannot read from this connection"),
        CANNOT_WRITE_CONNECTION("cannot write to this connection"),
        TOO_FEW_LINES_READ_LINES("too few lines read in readLines"),
        INVALID_CONNECTION("invalid connection"),
        OUT_OF_RANGE("out-of-range values treated as 0 in coercion to raw"),
        WRITE_ONLY_BINARY("can only write to a binary connection"),
        UNIMPLEMENTED_COMPLEX("unimplemented complex operation"),
        UNIMPLEMENTED_COMPLEX_FUN("unimplemented complex function"),
        COMPARISON_COMPLEX("invalid comparison with complex values"),
        NON_NUMERIC_BINARY("non-numeric argument to binary operator"),
        RAW_SORT("raw vectors cannot be sorted"),
        INVALID_UNNAMED_ARGUMENT("invalid argument"),
        INVALID_UNNAMED_VALUE("invalid value"),
        NAMES_NONVECTOR("names() applied to a non-vector"),
        ONLY_FIRST_VARIABLE_NAME("only the first element is used as variable name"),
        INVALID_FIRST_ARGUMENT("invalid first argument"),
        NO_ENCLOSING_ENVIRONMENT("no enclosing environment"),
        ASSIGN_EMPTY("cannot assign values in the empty environment"),
        ARGUMENT_NOT_MATRIX("argument is not a matrix"),
        DOLLAR_ATOMIC_VECTORS("$ operator is invalid for atomic vectors"),
        COERCING_LHS_TO_LIST("Coercing LHS to a list"),
        ARGUMENT_NOT_LIST("argument not a list"),
        DIMS_CONTAIN_NEGATIVE_VALUES("the dims contain negative values"),
        NEGATIVE_LENGTH_VECTORS_NOT_ALLOWED("negative length vectors are not allowed"),
        FIRST_ARG_MUST_BE_ARRAY("invalid first argument, must be an array"),
        IMAGINARY_PARTS_DISCARDED_IN_COERCION("imaginary parts discarded in coercion"),
        DIMS_CONTAIN_NA("the dims contain missing values"),
        LENGTH_ZERO_DIM_INVALID("length-0 dimension vector is invalid"),
        ATTRIBUTES_LIST_OR_NULL("attributes must be a list or NULL"),
        RECALL_CALLED_OUTSIDE_CLOSURE("'Recall' called from outside a closure"),
        NOT_NUMERIC_VECTOR("argument is not a numeric vector"),
        UNSUPPORTED_PARTIAL("unsupported options for partial sorting"),
        INDEX_RETURN_REMOVE_NA("'index.return' only for 'na.last(NA'"),
        SUPPLY_X_Y_MATRIX("supply both 'x' and 'y' or a matrix-like 'x'"),
        SD_ZERO("the standard deviation is zero"),
        INVALID_UNNAMED_ARGUMENTS("invalid arguments"),
        INVALID_INPUT("invalid input"),
        INVALID_INPUT_TYPE("invalid input type"),
        NA_PRODUCED("NAs produced"),
        DETERMINANT_COMPLEX("determinant not currently defined for complex matrices"),
        NON_NUMERIC_ARGUMENT("non-numeric argument"),
        FFT_FACTORIZATION("fft factorization error"),
        COMPLEX_NOT_PERMITTED("complex matrices not permitted at present"),
        FIRST_QR("first argument must be a QR decomposition"),
        ONLY_SQUARE_INVERTED("only square matrices can be inverted"),
        NON_NUMERIC_ARGUMENT_FUNCTION("non-numeric argument to function"),
        SEED_LENGTH(".Random.seed has wrong length"),
        // below: not exactly GNU-R message
        PROMISE_CYCLE("promise already under evaluation: recursive default argument reference or earlier problems?"),
        MISSING_ARGUMENTS("'missing' can only be used for arguments"),
        INVALID_ENVIRONMENT("invalid environment specified"),
        ENVIR_NOT_LENGTH_ONE("numeric 'envir' arg not of length one"),
        FMT_NOT_CHARACTER("'fmt' is not a character vector"),
        UNSUPPORTED_TYPE("unsupported type"),
        AT_MOST_ONE_ASTERISK("at most one asterisk '*' is supported in each conversion specification"),
        TOO_FEW_ARGUMENTS("too few arguments"),
        ARGUMENT_STAR_NUMBER("argument for '*' conversion specification must be a number"),
        EXACTLY_ONE_WHICH("exactly one attribute 'which' must be given"),
        ATTRIBUTES_NAMED("attributes must be named"),
        MISSING_INVALID("missing value is invalid"),
        TYPE_EXPECTED("%s argument expected"),
        CANNOT_CHANGE_DIRECTORY("cannot change working directory"),
        FIRST_ARG_MUST_BE_STRING("first argument must be a character string"),
        ARG_MUST_BE_CHARACTER_VECTOR_LENGTH_ONE("argument must be a character vector of length 1"),
        ZERO_LENGTH_VARIABLE("attempt to use zero-length variable name"),
        ARGUMENT_NOT_INTERPRETABLE_LOGICAL("argument is not interpretable as logical"),
        OPERATIONS_NUMERIC_LOGICAL_COMPLEX("operations are possible only for numeric, logical or complex types"),
        MATCH_VECTOR_ARGS("'match' requires vector arguments"),
        DIMNAMES_NONARRAY("'dimnames' applied to non-array"),
        DIMNAMES_LIST("'dimnames' must be a list"),
        NO_ARRAY_DIMNAMES("no 'dimnames' attribute for array"),
        MISSING_SUBSCRIPT("[[ ]] with missing subscript"),
        IMPROPER_SUBSCRIPT("[[ ]] improper number of subscripts"),
        ROWNAMES_STRING_OR_INT("row names must be 'character' or 'integer', not '%s'"),
        ONLY_FIRST_USED("numerical expression has %d elements: only the first used"),
        NO_SUCH_INDEX("no such index at level %d"),
        LIST_COERCION("(list) object cannot be coerced to type '%s'"),
        CAT_ARGUMENT_LIST("argument %d (type 'list') cannot be handled by 'cat'"),
        DATA_NOT_MULTIPLE_ROWS("data length [%d] is not a sub-multiple or multiple of the number of rows [%d]"),
        ARGUMENT_NOT_MATCH("supplied argument name '%s' does not match '%s'"),
        ARGUMENT_MISSING("argument \"%s\" is missing, with no default"),
        UNKNOWN_FUNCTION("could not find function \"%s\""),
        UNKNOWN_FUNCTION_USE_METHOD("no applicable method for '%s' applied to an object of class '%s'"),
        UNKNOWN_OBJECT("object '%s' not found"),
        INVALID_ARGUMENT("invalid '%s' argument"),
        INVALID_POS_ARGUMENT("invalid 'pos' argument"),
        INVALID_VALUE("invalid '%s' value"),
        INVALID_ARGUMENTS_NO_QUOTE("invalid %s arguments"),
        INVALID_SUBSCRIPT_TYPE("invalid subscript type '%s'"),
        ARGUMENT_NOT_VECTOR("argument %d is not a vector"),
        CANNOT_COERCE("cannot coerce type '%s' to vector of type '%s'"),
        ARGUMENT_ONLY_FIRST("argument '%s' has length > 1 and only the first element will be used"),
        CANNOT_OPEN_FILE("cannot open file '%s': %s"),
        NOT_CONNECTION("'%s' is not a connection"),
        INCOMPLETE_FINAL_LINE("incomplete final line found on '%s'"),
        CANNOT_OPEN_PIPE("cannot open pipe() cmd '%s': %s"),
        INVALID_TYPE_ARGUMENT("invalid 'type' (%s) of argument"),
        ATTRIBUTE_VECTOR_SAME_LENGTH("'%s' attribute [%d] must be the same length as the vector [%d]"),
        SCAN_UNEXPECTED("scan() expected '%s', got '%s'"),
        MUST_BE_ENVIRON("'%s' must be an environment"),
        UNUSED_ARGUMENT("unused argument (%s)"),
        UNUSED_ARGUMENTS("unused arguments (%s)"),
        INFINITE_MISSING_VALUES("infinite or missing values in '%s'"),
        NON_SQUARE_MATRIX("non-square matrix in '%s'"),
        LAPACK_ERROR("error code %d from Lapack routine '%s'"),
        VALUE_OUT_OF_RANGE("value out of range in '%s'"),
        MUST_BE_STRING("'%s' must be a character string"),
        ARGUMENT_MUST_BE_STRING("argument '%s' must be a character string"),
        MUST_BE_NONNULL_STRING("'%s' must be non-null character string"),
        IS_OF_WRONG_LENGTH("'%s' is of wrong length %d (!= %d)"),
        IS_OF_WRONG_ARITY("'%d' argument passed to '%s' which requires '%d'"),
        OBJECT_NOT_SUBSETTABLE("object of type '%s' is not subsettable"),
        WRONG_ARGS_SUBSET_ENV("wrong arguments for subsetting an environment"),
        DIMS_DONT_MATCH_LENGTH("dims [product %d] do not match the length of object [%d]"),
        DIMNAMES_DONT_MATCH_DIMS("length of 'dimnames' [%d] must match that of 'dims' [%d]"),
        DIMNAMES_DONT_MATCH_EXTENT("length of 'dimnames' [%d] not equal to array extent"),
        MUST_BE_ATOMIC("'%s' must be atomic"),
        MUST_BE_NULL_OR_STRING("'%s' must be NULL or a character vector"),
        IS_NULL("'%s' is NULL"),
        MUST_BE_SCALAR("'%s' must be of length 1"),
        ROWS_MUST_MATCH("number of rows of matrices must match (see arg %d)"),
        ROWS_NOT_MULTIPLE("number of rows of result is not a multiple of vector length (arg %d)"),
        ARG_ONE_OF("'%s' should be one of %s"),
        MUST_BE_SQUARE("'%s' must be a square matrix"),
        NON_MATRIX("non-matrix argument to '%s'"),
        NON_NUMERIC_ARGUMENT_TO("non-numeric argument to '%s'"),
        DIMS_GT_ZERO("'%s' must have dims > 0"),
        NOT_POSITIVE_DEFINITE("the leading minor of order %d is not positive definite"),
        LAPACK_INVALID_VALUE("argument %d of Lapack routine %s had invalid value"),
        RHS_SHOULD_HAVE_ROWS("right-hand side should have %d not %d rows"),
        SAME_NUMBER_ROWS("'%s' and '%s' must have the same number of rows"),
        EXACT_SINGULARITY("exact singularity in '%s'"),
        SINGULAR_SOLVE("singular matrix '%s' in solve"),
        SEED_TYPE(".Random.seed is not an integer vector but of type '%s'"),
        INVALID_USE("invalid use of '%s'"),
        FORMAL_MATCHED_MULTIPLE("formal argument \"%s\" matched by multiple actual arguments"),
        ARGUMENT_MATCHES_MULTIPLE("argument %d matches multiple formal arguments"),
        ARGUMENT_EMPTY("argument %d is empty"),
        REPEATED_FORMAL("repeated formal argument '%s'"),
        NOT_A_MATRIX_UPDATE_CLASS("invalid to set the class to matrix unless the dimension attribute is of length 2 (was %d)"),
        NOT_ARRAY_UPDATE_CLASS("cannot set class to \"array\" unless the dimension attribute has length > 0"),
        SET_INVALID_CLASS_ATTR("attempt to set invalid 'class' attribute"),
        NOT_LEN_ONE_LOGICAL_VECTOR("'%s' must be a length 1 logical vector"),
        TOO_LONG_CLASS_NAME("class name too long in '%s'"),
        NON_STRING_GENERIC("'generic' argument must be a character string"),
        OBJECT_NOT_SPECIFIED("object not specified"),
        NO_METHOD_FOUND("no method to invoke"),
        GEN_FUNCTION_NOT_SPECIFIED("generic function not specified"),
        DUPLICATE_SWITCH_DEFAULT("duplicate 'switch' defaults: '%s' and '%s'"),
        NO_ALTERNATIVE_IN_SWITCH("empty alternative in numeric switch"),
        EXPR_NOT_LENGTH_ONE("EXPR must be a length 1 vector"),
        EXPR_MISSING("'EXPR' is missing"),
        INVALID_STORAGE_MODE_UPDATE("invalid to change the storage mode of a factor"),
        NULL_VALUE("'value' must be non-null character string"),
        USE_DEFUNCT("use of '%s' is defunct: use %s instead"),
        NCOL_ZERO("nc(0 for non-null data"),
        NROW_ZERO("nr(0 for non-null data"),
        SAMPLE_LARGER_THAN_POPULATION("cannot take a sample larger than the population when 'replace(FALSE'\n"),
        SAMPLE_OBJECT_NOT_FOUND("object '%s' not found"),
        ERROR_IN_SAMPLE("Error in sample.int(x, size, replace, prob) :  "),
        INCORRECT_NUM_PROB("incorrect number of probabilities"),
        NA_IN_PROB_VECTOR("NA in probability vector"),
        NEGATIVE_PROBABILITY("non-positive probability"),
        MUST_BE_ONE_BYTE("invalid %s: must be one byte"),
        INVALID_DECIMAL_SEP("invalid decimal separator"),
        INVALID_QUOTE_SYMBOL("invalid quote symbol set"),
        // below: not exactly GNU-R message
        TOO_FEW_POSITIVE_PROBABILITY("too few positive probabilities"),
        DOTS_BOUNDS("The ... list does not contain %s elements"),
        REFERENCE_NONEXISTENT("reference to non-existent argument %d"),
        UNRECOGNIZED_FORMAT("unrecognized format specification '%s'"),
        INVALID_FORMAT_LOGICAL("invalid format '%s'; use format %%d or %%i for logical objects"),
        INVALID_FORMAT_INTEGER("invalid format '%s'; use format %%d, %%i, %%o, %%x or %%X for integer objects"),
        // the following list is incomplete (but like GNU-R)
        INVALID_FORMAT_DOUBLE("invalid format '%s'; use format %%f, %%e, %%g or %%a for numeric objects"),
        INVALID_LOGICAL("'%s' must be TRUE or FALSE"),
        INVALID_FORMAT_STRING("invalid format '%s'; use format %%s for character objects"),
        MUST_BE_CHARACTER("'%s' must be of mode character"),
        ALL_ATTRIBUTES_NAMES("all attributes must have names [%d does not]"),
        INVALID_REGEXP("invalid '%s' regular expression"),
        COERCING_ARGUMENT("coercing argument of type '%s' to %s"),
        MUST_BE_TRUE_FALSE_ENVIRONMENT("'%s' must be TRUE, FALSE or an environment"),
        UNKNOWN_OBJECT_MODE("object '%s' of mode '%s' was not found"),
        WRONG_LENGTH_ARG("wrong length for '%s' argument"),
        INVALID_TYPE_IN("invalid '%s' type in 'x %s y'"),
        DOT_DOT_MISSING("'..%d' is missing"),
        DOT_DOT_SHORT("the ... list does not contain %d elements"),
        NO_DOT_DOT("..%d used in an incorrect context, no ... to look in"),
        NO_LIST_FOR_CDR("'nthcdr' needs a list to CDR down"),
        INVALID_TYPE_LENGTH("invalid type/length (%s/%d) in vector allocation"),
        SUBASSIGN_TYPE_FIX("incompatible types (from %s to %s) in subassignment type fix"),
        SUBSCRIPT_TYPES("incompatible types (from %s to %s) in [[ assignment"),
        RECURSIVE_INDEXING_FAILED("recursive indexing failed at level %d"),
        ARGUMENTS_PASSED("%d arguments passed to '%s' which requires %d"),
        ARGUMENTS_PASSED_0_1("0 arguments passed to '%s' which requires 1"),
        NOT_CHARACTER_VECTOR("'%s' must be a character vector"),
        CANNOT_MAKE_VECTOR_OF_MODE("vector: cannot make a vector of mode '%s'"),
        SET_ROWNAMES_NO_DIMS("attempt to set 'rownames' on an object with no dimensions"),
        COLUMNS_NOT_MULTIPLE("number of columns of result is not a multiple of vector length (arg %d)"),
        DATA_FRAMES_SUBSET_ACCESS("data frames subset access not supported"),
        CANNOT_ASSIGN_IN_EMPTY_ENV("cannot assign values in the empty environment"),
        CANNOT_OPEN_CONNECTION("cannot open the connection"),
        ERROR_READING_CONNECTION("error reading connection: %s"),
        ERROR_WRITING_CONNECTION("error writing connection: %s"),
        ERROR_FLUSHING_CONNECTION("error flushing connection: %s"),
        ALREADY_OPEN_CONNECTION("connection is already open"),
        NO_ITEM_NAMED("no item named '%s' on the search list"),
        INVALID_OBJECT("invalid object for 'as.environment'"),
        EMPTY_NO_PARENT("the empty environment has no parent"),
        NOT_AN_ENVIRONMENT("not an environment"),
        NOT_A_SYMBOL("not a symbol"),
        CANNOT_SET_PARENT("cannot set the parent of the empty environment"),
        INVALID_OR_UNIMPLEMENTED_ARGUMENTS("invalid or unimplemented arguments"),
        NOTHING_TO_LINK("nothing to link"),
        FROM_TO_DIFFERENT("'from' and 'to' are of different lengths"),
        NA_IN_FOREIGN_FUNCTION_CALL("NAs in foreign function call (arg %d)"),
        NA_NAN_INF_IN_FOREIGN_FUNCTION_CALL("NA/NaN/Inf in foreign function call (arg %d)"),
        INCORRECT_ARG("incorrect arguments to %s"),
        UNIMPLEMENTED_ARG_TYPE("unimplemented argument type (arg %d)"),
        NATIVE_CALL_FAILED("native call failed: %s"),
        C_SYMBOL_NOT_IN_TABLE("C symbol name \"%s\" not in load table"),
        FORTRAN_SYMBOL_NOT_IN_TABLE("Fortran symbol name \"%s\" not in load table"),
        NOT_THAT_MANY_FRAMES("not that many frames on the stack"),
        UNIMPLEMENTED_ARGUMENT_TYPE("unimplemented argument type"),
        MUST_BE_SQUARE_NUMERIC("'%s' must be a square numeric matrix"),
        MUST_BE_NUMERIC_MATRIX("'%s' must be a numeric matrix"),
        PARSE_ERROR("parse error"),
        SEED_NOT_VALID_INT("supplied seed is not a valid integer"),
        POSITIVE_CONTEXTS("number of contexts must be positive"),
        INVALID_TIMES_ARG("invalid 'times' value"),
        NORMALIZE_PATH_NOSUCH("path[%d]=\"%s\": No such file or directory"),
        ARGS_MUST_BE_NAMED("all arguments must be named"),
        INVALID_INTERNAL("invalid .Internal() argument"),
        NO_SUCH_INTERNAL("there is no .Internal function '%s'"),
        NO_SUCH_PRIMITIVE("no such primitive function"),
        INVALID_ERROR("invalid value for 'error'"),
        IMP_EXP_NAMES_MATCH("length of import and export names must match"),
        ENV_ADD_BINDINGS("cannot add bindings to a locked environment"),
        ENV_REMOVE_BINDINGS("cannot remove bindings from a locked environment"),
        ENV_REMOVE_VARIABLES("cannot remove variables from the %s environment"),
        ENV_CHANGE_BINDING("cannot change value of locked binding for '%s'"),
        ENV_ASSIGN_EMPTY("cannot assign values in the empty environment"),
        ENV_DETACH_BASE("detaching \"package:base\" is not allowed"),
        ENV_SUBSCRIPT("subscript out of range"),
        DLL_LOAD_ERROR("unable to load shared object '%s'\n  %s"),
        DLL_NOT_LOADED("shared object '%s' was not loaded"),
        RNG_BAD_KIND("RNG kind %s is not available"),
        RNG_NOT_IMPL_KIND("unimplemented RNG kind %d"),
        RNG_READ_SEEDS("cannot read seeds unless 'user_unif_nseed' is supplied"),
        RNG_SYMBOL("%s not found in user rng library"),
        CUMMAX_UNDEFINED_FOR_COMPLEX("'cummin' not defined for complex numbers"),
        CUMMIN_UNDEFINED_FOR_COMPLEX("'cummax' not defined for complex numbers"),
        NMAX_LESS_THAN_ONE("'nmax' must be positive"),
        CHAR_VEC_ARGUMENT("a character vector argument expected"),
        QUOTE_G_ONE("only the first character of 'quote' will be used"),
        UNEXPECTED("unexpected '%s' in \"%s\""),
        FIRST_ELEMENT_USED("first element used of '%s' argument"),
        MUST_BE_COERCIBLE_INTEGER("argument must be coercible to non-negative integer"),
        DEFAULT_METHOD_NOT_IMPLEMENTED_FOR_TYPE("default method not implemented for type '%s'"),
        ARG_MUST_BE_CLOSURE("argument must be a closure"),
        NOT_DEBUGGED("argument is not being debugged"),
        ADDING_INVALID_CLASS("adding class \"%s\" to an invalid object"),
        IS_NA_TO_NON_VECTOR("is.na() applied to non-(list or vector) of type '%s'"),
        NOT_MEANINGFUL_FOR_FACTORS("%s not meaningful for factors"),
        INPUTS_DIFFERENT_LENGTHS("inputs of different lengths"),
        MATRIX_LIKE_REQUIRED("a matrix-like object is required as argument to '%s'"),
        NOT_MEANINGFUL_FOR_ORDERED_FACTORS("'%s' is not meaningful for ordered factors"),
        UNSUPPORTED_URL_SCHEME("unsupported URL scheme"),
        CANNOT_CLOSE_STANDARD_CONNECTIONS("cannot close standard connections"),
        FULL_PRECISION("full precision may not have been achieved in '%s'"),
        ATTACH_BAD_TYPE("'attach' only works for lists, data frames and environments"),
        STRING_ARGUMENT_REQUIRED("string argument required"),
        FILE_APPEND_TO("nothing to append to"),
        FILE_APPEND_WRITE("write error during file append"),
        REQUIRES_CHAR_VECTOR("'%s' requires a character vector"),
        NOT_VALID_NAMES("not a valid named list"),
        CHAR_ARGUMENT("character argument expected"),
        CANNOT_BE_INVALID("'%s' cannot be NA, NaN or infinite"),
        UNKNOWN_VALUE("unknown '%s' value"),
        MUST_BE_VECTOR("'%s' must be a vector"),
        NO_SUCH_CONNECTION("there is no connection %d"),
        REQUIRES_DLLINFO("R_getRegisteredRoutines() expects a DllInfo reference"),
        NULL_DLLINFO("NULL value passed for DllInfo"),
        REQUIRES_NAME_DLLINFO("must pass package name or DllInfo reference"),
        APPLY_NON_FUNCTION("attempt to apply non-function"),
        NO_INDEX("no index specified"),
<<<<<<< HEAD
        PERFORMANCE("performance problem: %s");
=======
        INVALID_ARG_NUMBER("%s: invalid number of arguments");
>>>>>>> 7757e206

        public final String message;
        private final boolean hasArgs;

        private Message(String message) {
            this.message = message;
            hasArgs = message.indexOf('%') >= 0;
        }
    }
}<|MERGE_RESOLUTION|>--- conflicted
+++ resolved
@@ -568,11 +568,8 @@
         REQUIRES_NAME_DLLINFO("must pass package name or DllInfo reference"),
         APPLY_NON_FUNCTION("attempt to apply non-function"),
         NO_INDEX("no index specified"),
-<<<<<<< HEAD
+        INVALID_ARG_NUMBER("%s: invalid number of arguments"),
         PERFORMANCE("performance problem: %s");
-=======
-        INVALID_ARG_NUMBER("%s: invalid number of arguments");
->>>>>>> 7757e206
 
         public final String message;
         private final boolean hasArgs;
