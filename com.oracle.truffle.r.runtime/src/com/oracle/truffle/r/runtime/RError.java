--- conflicted
+++ resolved
@@ -592,14 +592,10 @@
         FILE_APPEND_WRITE("write error during file append"),
         REQUIRES_CHAR_VECTOR("'%s' requires a character vector"),
         NOT_VALID_NAMES("not a valid named list"),
-<<<<<<< HEAD
         CHAR_ARGUMENT("character argument expected"),
-        CANNOT_BE_INVALID("'%s' cannot be NA, NaN or infinite");
-=======
+        CANNOT_BE_INVALID("'%s' cannot be NA, NaN or infinite"),
         UnKNOWN_VALUE("unknown '%s' value"),
-        NO_SUCH_CONNECTION("this is no connection %d"),
-        CHAR_ARGUMENT("character argument expected");
->>>>>>> 1707fed0
+        NO_SUCH_CONNECTION("there is no connection %d");
 
         public final String message;
         private final boolean hasArgs;
