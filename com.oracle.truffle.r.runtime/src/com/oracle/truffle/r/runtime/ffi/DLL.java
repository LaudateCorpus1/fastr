/*
<<<<<<< HEAD
 * This material is distributed under the GNU General Public License
 * Version 2. You may review the terms of this license at
 * http://www.gnu.org/licenses/gpl-2.0.html
=======
 * Copyright (c) 2014, 2015, Oracle and/or its affiliates. All rights reserved.
 * DO NOT ALTER OR REMOVE COPYRIGHT NOTICES OR THIS FILE HEADER.
>>>>>>> 9efb1efd
 *
 * Copyright (c) 1995-2012, The R Core Team
 * Copyright (c) 2003, The R Foundation
 * Copyright (c) 2015, Oracle and/or its affiliates
 *
 * All rights reserved.
 */
package com.oracle.truffle.r.runtime.ffi;

import java.io.*;
import java.util.*;

import com.oracle.truffle.r.runtime.*;
import com.oracle.truffle.r.runtime.RError.RErrorException;
import com.oracle.truffle.r.runtime.data.*;

/**
 * Support for Dynamically Loaded Libraries.
 *
 * logic derived from Rdynload.c
 */
public class DLL {

    /**
     * The list of loaded DLLs.
     */
    private static ArrayList<DLLInfo> list = new ArrayList<>();

    /**
     * Uniquely identifies the DLL (for use in an {@code externalptr}).
     */
    private static int nextId;

    public static enum NativeSymbolType {
        C,
        Call,
        Fortran,
        External;

        public static final NativeSymbolType Any = null;
    }

    /**
     * Denotes info in registered native routines. GnuR has "subclasses" for C/Fortran, which is
     * TBD.
     */
    public static class DotSymbol {
        public final String name;
        public final long fun;
        public final int numArgs;

        public DotSymbol(String name, long fun, int numArgs) {
            this.name = name;
            this.fun = fun;
            this.numArgs = numArgs;
        }
    }

    public static class RegisteredNativeType {
        NativeSymbolType nst;
        DotSymbol dotSymbol;
        DLLInfo dllInfo;

        public RegisteredNativeType(NativeSymbolType nst, DotSymbol dotSymbol, DLLInfo dllInfo) {
            this.nst = nst;
            this.dotSymbol = dotSymbol;
            this.dllInfo = dllInfo;
        }
    }

    public static class DLLInfo {
        private static final RStringVector NAMES = RDataFactory.createStringVector(new String[]{"name", "path", "dynamicLookup", "handle", "info"}, RDataFactory.COMPLETE_VECTOR);
        public static final String DLL_INFO_REFERENCE = "DLLInfoReference";
        private static final RStringVector INFO_REFERENCE_CLASS = RDataFactory.createStringVectorFromScalar(DLL_INFO_REFERENCE);
        private static final RStringVector HANDLE_CLASS = RDataFactory.createStringVectorFromScalar("DLLHandle");
        private static final String DLLINFO_CLASS = "DLLInfo";

        private final int id;
        public final String name;
        public final String path;
        public final Object handle;
        private boolean dynamicLookup;
        private boolean forceSymbols;
        private DotSymbol[][] nativeSymbols = new DotSymbol[NativeSymbolType.values().length][];

        DLLInfo(String name, String path, boolean dynamicLookup, Object handle) {
            this.id = ++nextId;
            this.name = name;
            this.path = path;
            this.dynamicLookup = dynamicLookup;
            this.handle = handle;
        }

        private void setNativeSymbols(int nstOrd, DotSymbol[] symbols) {
            nativeSymbols[nstOrd] = symbols;
        }

        public DotSymbol[] getNativeSymbols(NativeSymbolType nst) {
            return nativeSymbols[nst.ordinal()];
        }

        /**
         * Return array of values that can be plugged directly into an {@code RList}.
         */
        public RList toRList() {
            Object[] data = new Object[NAMES.getLength()];
            data[0] = name;
            data[1] = path;
            data[2] = RRuntime.asLogical(dynamicLookup);
            data[3] = createExternalPtr(System.identityHashCode(handle), HANDLE_CLASS);
            /*
             * GnuR sets the info member to an externalptr whose value is the DllInfo structure
             * itself. We can't do that, but we need a way to get back to it from R code that uses
             * the value, e.g. getRegisteredRoutines. So we use the id value.
             */
            data[4] = createExternalPtr(id, INFO_REFERENCE_CLASS);
            RList dllInfo = RDataFactory.createList(data, DLLInfo.NAMES);
            dllInfo.setClassAttr(RDataFactory.createStringVectorFromScalar(DLLINFO_CLASS));
            return dllInfo;
        }

    }

    public static class SymbolInfo {
        public final DLLInfo libInfo;
        public final String symbol;
        public final long address;

        public SymbolInfo(DLLInfo libInfo, String symbol, long address) {
            this.libInfo = libInfo;
            this.symbol = symbol;
            this.address = address;
        }

        private static final String[] NAMES_3 = new String[]{"name", "address", "dll"};
        private static final String[] NAMES_4 = new String[]{NAMES_3[0], NAMES_3[1], NAMES_3[2], "numParameters"};
        private static final RStringVector NAMES_3_VEC = RDataFactory.createStringVector(NAMES_3, RDataFactory.COMPLETE_VECTOR);
        private static final RStringVector NAMES_4_VEC = RDataFactory.createStringVector(NAMES_4, RDataFactory.COMPLETE_VECTOR);
        private static final String NATIVE_SYMBOL_INFO_CLASS = "NativeSymbolInfo";
        private static final RStringVector NATIVE_SYMBOL_CLASS = RDataFactory.createStringVectorFromScalar("NativeSymbol");
        private static final RStringVector REGISTERED_NATIVE_SYMBOL_CLASS = RDataFactory.createStringVectorFromScalar("RegisteredNativeSymbol");

        /**
         * Method to create the R object representing symbol info. From
         * Rdynload.c/crreateRSymbolObject.
         */
        public RList createRSymbolObject(RegisteredNativeType rnt, boolean withRegInfo) {
            int n = rnt.nst == NativeSymbolType.Any ? 3 : 4;
            String sname = symbol == null ? rnt.dotSymbol.name : symbol;
            String[] klass = new String[rnt.nst == NativeSymbolType.Any ? 1 : 2];
            klass[klass.length - 1] = NATIVE_SYMBOL_INFO_CLASS;
            Object[] data = new Object[n];
            data[0] = sname;
            if (withRegInfo && rnt.nst != NativeSymbolType.Any) {
                /*
                 * GnuR stores this as an externalptr whose value is the C RegisteredNativeType
                 * struct. We can't do that, and it's not clear any code uses that fact, so we
                 * stored the registered address.
                 */
                data[1] = DLL.createExternalPtr(rnt.dotSymbol.fun, REGISTERED_NATIVE_SYMBOL_CLASS);
            } else {
                data[1] = DLL.createExternalPtr(address, NATIVE_SYMBOL_CLASS);
            }
            data[2] = libInfo.toRList();
            if (n > 3) {
                data[3] = rnt.dotSymbol.numArgs;
                klass[0] = rnt.nst.name() + "Routine";
            }
            return RDataFactory.createList(data, n > 3 ? NAMES_4_VEC : NAMES_3_VEC);

        }
    }

    public static class Create {

    }

    public static DLLInfo getDLLInfoForId(int id) {
        for (DLLInfo dllInfo : list) {
            if (dllInfo.id == id) {
                return dllInfo;
            }
        }
        return null;
    }

    public static boolean isDLLInfo(RExternalPtr info) {
        return info.tag.equals(DLLInfo.DLL_INFO_REFERENCE);
    }

    public static RExternalPtr createExternalPtr(long value, RStringVector rClass) {
        RExternalPtr result = new RExternalPtr(value, rClass.getDataAt(0));
        result.setClassAttr(rClass);
        return result;
    }

    public static class DLLException extends RErrorException {
        private static final long serialVersionUID = 1L;

        DLLException(RError.Message msg, Object... args) {
            super(msg, args);
        }
    }

<<<<<<< HEAD
    public static DLLInfo load(String path, boolean local, boolean now) throws DLLException {
=======
    private static final ArrayList<DLLInfo> list = new ArrayList<>();

    public static synchronized DLLInfo load(String path, boolean local, boolean now) throws DLLException {
>>>>>>> 9efb1efd
        File file = new File(Utils.tildeExpand(path));
        String absPath = file.getAbsolutePath();
        Object handle = RFFIFactory.getRFFI().getBaseRFFI().dlopen(absPath, local, now);
        if (handle == null) {
            String dlError = RFFIFactory.getRFFI().getBaseRFFI().dlerror();
            throw new DLLException(RError.Message.DLL_LOAD_ERROR, path, dlError);
        }
        String name = file.getName();
        int dx = name.lastIndexOf('.');
        if (dx > 0) {
            name = name.substring(0, dx);
        }
        DLLInfo result = new DLLInfo(name, absPath, true, handle);
        list.add(result);
        return result;
    }

    public static synchronized void unload(String path) throws DLLException {
        String absPath = new File(Utils.tildeExpand(path)).getAbsolutePath();
        for (DLLInfo info : list) {
            if (info.path.equals(absPath)) {
                int rc = RFFIFactory.getRFFI().getBaseRFFI().dlclose(info.handle);
                if (rc != 0) {
                    throw new DLLException(RError.Message.DLL_LOAD_ERROR, path, "");
                }
                return;
            }
        }
        throw new DLLException(RError.Message.DLL_NOT_LOADED, path);
    }

<<<<<<< HEAD
    public static ArrayList<DLLInfo> getLoadedDLLs() {
        return list;
=======
    public static synchronized Object[][] getLoadedDLLs() {
        Object[][] result = new Object[list.size()][];
        for (int i = 0; i < list.size(); i++) {
            DLLInfo info = list.get(i);
            result[i] = info.toRValues();
        }
        return result;
    }

    public static class SymbolInfo {
        private final DLLInfo libInfo;
        private final String symbol;
        private final long address;

        SymbolInfo(DLLInfo libInfo, String symbol, long address) {
            this.libInfo = libInfo;
            this.symbol = symbol;
            this.address = address;
        }

        public DLLInfo getLibInfo() {
            return libInfo;
        }

        public long getAddress() {
            return address;
        }

        public String getSymbol() {
            return symbol;
        }
>>>>>>> 9efb1efd
    }

    /**
     * Attempts to locate a symbol in the list of loaded libraries, possible constrained by the
     * {@code libName} argument.
     *
     * @param symbol the symbol name to search for
     * @param libName if not {@code null} or "", restrict search to this library.
     * @return a {@code SymbolInfo} instance or {@code null} if not found.
     */
<<<<<<< HEAD
    public static SymbolInfo findSymbolInfo(String symbol, String libName) {
        SymbolInfo symbolInfo = null;
        for (DLLInfo dllInfo : list) {
            if (libName == null || libName.length() == 0 || dllInfo.name.equals(libName)) {
                symbolInfo = findSymbolInDLL(symbol, dllInfo);
                if (symbolInfo != null) {
=======
    public static synchronized SymbolInfo findSymbolInfo(String symbol, String libName) {
        long val = 0;
        DLLInfo dllInfo = null;
        for (DLLInfo info : list) {
            if (libName == null || info.name.equals(libName)) {
                val = RFFIFactory.getRFFI().getBaseRFFI().dlsym(info.handle, symbol);
                if (val != 0) {
                    dllInfo = info;
>>>>>>> 9efb1efd
                    break;
                }
            }
        }
        return symbolInfo;
    }

    /**
     * Attempts to locate a symbol in the given library. This does no filtering on registered
     * symbols, it uses the OS level search of the library.
     */
    public static SymbolInfo findSymbolInDLL(String symbol, DLLInfo dllInfo) {
        boolean found = false;
        long val = RFFIFactory.getRFFI().getBaseRFFI().dlsym(dllInfo.handle, symbol);
        if (val != 0) {
            found = true;
        } else {
            // symbol might actually be zero
            if (RFFIFactory.getRFFI().getBaseRFFI().dlerror() == null) {
                found = true;
            }
        }
        if (found) {
            return new SymbolInfo(dllInfo, symbol, val);
        } else {
            return null;
        }
    }

    public static synchronized DLLInfo findLibraryContainingSymbol(String symbol) {
        SymbolInfo symbolInfo = findSymbolInfo(symbol, null);
        if (symbolInfo == null) {
            return null;
        } else {
            return symbolInfo.libInfo;
        }
    }

    /**
     * Similar to {@link #findSymbolInDLL(String, DLLInfo)} but restricts the search to those
     * symbols that have been registered from packages, i.e. that can be used in {@code .Call} etc.
     * functions.
     */
    public static SymbolInfo findRegisteredSymbolinInDLL(String symbol, String libName) {
        for (DLLInfo dllInfo : list) {
            if (libName == null || libName.length() == 0 || dllInfo.name.equals(libName)) {
                if (dllInfo.forceSymbols) {
                    continue;
                }
                for (NativeSymbolType nst : NativeSymbolType.values()) {
                    DotSymbol[] dotSymbols = dllInfo.getNativeSymbols(nst);
                    if (dotSymbols == null) {
                        continue;
                    }
                    for (DotSymbol dotSymbol : dotSymbols) {
                        if (dotSymbol.name.equals(symbol)) {
                            return new SymbolInfo(dllInfo, symbol, dotSymbol.fun);
                        }
                    }
                }

            }
        }
        return null;
    }

    // Methods called from native code during library loading.

    /**
     * Upcall from native to set the routines of type denoted by {@code nstOrd}.
     */
    public static void registerRoutines(DLLInfo dllInfo, int nstOrd, int num, long routines) {
        DotSymbol[] array = new DotSymbol[num];
        for (int i = 0; i < num; i++) {
            array[i] = setSymbol(nstOrd, routines, i);
        }
        dllInfo.setNativeSymbols(nstOrd, array);
    }

    /**
     * Upcxall from native to create a {@link DotSymbol} value.
     */
    public static DotSymbol setDotSymbolValues(String name, long fun, int numArgs) {
        return new DotSymbol(name, fun, numArgs);
    }

    private static native DotSymbol setSymbol(int nstOrd, long routines, int index);

    public static int useDynamicSymbols(DLLInfo dllInfo, int value) {
        int old = dllInfo.dynamicLookup ? 1 : 0;
        dllInfo.dynamicLookup = value == 0 ? false : true;
        return old;
    }

    public static int forceSymbols(DLLInfo dllInfo, int value) {
        int old = dllInfo.forceSymbols ? 1 : 0;
        dllInfo.forceSymbols = value == 0 ? false : true;
        return old;
    }

    @SuppressWarnings("unused")
    public static void registerCCallable(String pkgName, String functionName, long address) {
        // TBD
    }

    @SuppressWarnings("unused")
    public static long getCCallable(String pkgName, String functionName) {
        // TBD
        RInternalError.unimplemented();
        return 0;
    }

}<|MERGE_RESOLUTION|>--- conflicted
+++ resolved
@@ -1,12 +1,7 @@
 /*
-<<<<<<< HEAD
  * This material is distributed under the GNU General Public License
  * Version 2. You may review the terms of this license at
  * http://www.gnu.org/licenses/gpl-2.0.html
-=======
- * Copyright (c) 2014, 2015, Oracle and/or its affiliates. All rights reserved.
- * DO NOT ALTER OR REMOVE COPYRIGHT NOTICES OR THIS FILE HEADER.
->>>>>>> 9efb1efd
  *
  * Copyright (c) 1995-2012, The R Core Team
  * Copyright (c) 2003, The R Foundation
@@ -180,11 +175,7 @@
         }
     }
 
-    public static class Create {
-
-    }
-
-    public static DLLInfo getDLLInfoForId(int id) {
+    public static synchronized DLLInfo getDLLInfoForId(int id) {
         for (DLLInfo dllInfo : list) {
             if (dllInfo.id == id) {
                 return dllInfo;
@@ -211,13 +202,7 @@
         }
     }
 
-<<<<<<< HEAD
-    public static DLLInfo load(String path, boolean local, boolean now) throws DLLException {
-=======
-    private static final ArrayList<DLLInfo> list = new ArrayList<>();
-
     public static synchronized DLLInfo load(String path, boolean local, boolean now) throws DLLException {
->>>>>>> 9efb1efd
         File file = new File(Utils.tildeExpand(path));
         String absPath = file.getAbsolutePath();
         Object handle = RFFIFactory.getRFFI().getBaseRFFI().dlopen(absPath, local, now);
@@ -249,42 +234,8 @@
         throw new DLLException(RError.Message.DLL_NOT_LOADED, path);
     }
 
-<<<<<<< HEAD
     public static ArrayList<DLLInfo> getLoadedDLLs() {
         return list;
-=======
-    public static synchronized Object[][] getLoadedDLLs() {
-        Object[][] result = new Object[list.size()][];
-        for (int i = 0; i < list.size(); i++) {
-            DLLInfo info = list.get(i);
-            result[i] = info.toRValues();
-        }
-        return result;
-    }
-
-    public static class SymbolInfo {
-        private final DLLInfo libInfo;
-        private final String symbol;
-        private final long address;
-
-        SymbolInfo(DLLInfo libInfo, String symbol, long address) {
-            this.libInfo = libInfo;
-            this.symbol = symbol;
-            this.address = address;
-        }
-
-        public DLLInfo getLibInfo() {
-            return libInfo;
-        }
-
-        public long getAddress() {
-            return address;
-        }
-
-        public String getSymbol() {
-            return symbol;
-        }
->>>>>>> 9efb1efd
     }
 
     /**
@@ -295,23 +246,12 @@
      * @param libName if not {@code null} or "", restrict search to this library.
      * @return a {@code SymbolInfo} instance or {@code null} if not found.
      */
-<<<<<<< HEAD
-    public static SymbolInfo findSymbolInfo(String symbol, String libName) {
+    public static synchronized SymbolInfo findSymbolInfo(String symbol, String libName) {
         SymbolInfo symbolInfo = null;
         for (DLLInfo dllInfo : list) {
             if (libName == null || libName.length() == 0 || dllInfo.name.equals(libName)) {
                 symbolInfo = findSymbolInDLL(symbol, dllInfo);
                 if (symbolInfo != null) {
-=======
-    public static synchronized SymbolInfo findSymbolInfo(String symbol, String libName) {
-        long val = 0;
-        DLLInfo dllInfo = null;
-        for (DLLInfo info : list) {
-            if (libName == null || info.name.equals(libName)) {
-                val = RFFIFactory.getRFFI().getBaseRFFI().dlsym(info.handle, symbol);
-                if (val != 0) {
-                    dllInfo = info;
->>>>>>> 9efb1efd
                     break;
                 }
             }
@@ -323,7 +263,7 @@
      * Attempts to locate a symbol in the given library. This does no filtering on registered
      * symbols, it uses the OS level search of the library.
      */
-    public static SymbolInfo findSymbolInDLL(String symbol, DLLInfo dllInfo) {
+    public static synchronized SymbolInfo findSymbolInDLL(String symbol, DLLInfo dllInfo) {
         boolean found = false;
         long val = RFFIFactory.getRFFI().getBaseRFFI().dlsym(dllInfo.handle, symbol);
         if (val != 0) {
@@ -355,7 +295,7 @@
      * symbols that have been registered from packages, i.e. that can be used in {@code .Call} etc.
      * functions.
      */
-    public static SymbolInfo findRegisteredSymbolinInDLL(String symbol, String libName) {
+    public static synchronized SymbolInfo findRegisteredSymbolinInDLL(String symbol, String libName) {
         for (DLLInfo dllInfo : list) {
             if (libName == null || libName.length() == 0 || dllInfo.name.equals(libName)) {
                 if (dllInfo.forceSymbols) {
