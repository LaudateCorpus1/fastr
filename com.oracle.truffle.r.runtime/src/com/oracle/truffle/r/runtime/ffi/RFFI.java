--- conflicted
+++ resolved
@@ -40,10 +40,7 @@
  * <li>{@link PCRERFFI}: interface to PCRE library (Perl regexp).</li>
  * <li>{@link ZipRFFI}: interface to zip compression</li>
  * <li>{@link REmbedRFFI}: interface to embedded support</li>
-<<<<<<< HEAD
-=======
  * <li>{@link MiscRFFI}: interface to miscellaneous native functions</li>
->>>>>>> bd84f9ec
  * </ul>
  *
  * These interfaces may be implemented by one or more providers, specified either when the FastR
@@ -74,9 +71,6 @@
 
     REmbedRFFI getREmbedRFFI();
 
-<<<<<<< HEAD
-=======
     MiscRFFI getMiscRFFI();
 
->>>>>>> bd84f9ec
 }