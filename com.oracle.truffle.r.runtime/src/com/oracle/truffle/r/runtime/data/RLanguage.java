/*
 * Copyright (c) 2014, 2016, Oracle and/or its affiliates. All rights reserved.
 * DO NOT ALTER OR REMOVE COPYRIGHT NOTICES OR THIS FILE HEADER.
 *
 * This code is free software; you can redistribute it and/or modify it
 * under the terms of the GNU General Public License version 2 only, as
 * published by the Free Software Foundation.
 *
 * This code is distributed in the hope that it will be useful, but WITHOUT
 * ANY WARRANTY; without even the implied warranty of MERCHANTABILITY or
 * FITNESS FOR A PARTICULAR PURPOSE.  See the GNU General Public License
 * version 2 for more details (a copy is included in the LICENSE file that
 * accompanied this code).
 *
 * You should have received a copy of the GNU General Public License version
 * 2 along with this work; if not, write to the Free Software Foundation,
 * Inc., 51 Franklin St, Fifth Floor, Boston, MA 02110-1301 USA.
 *
 * Please contact Oracle, 500 Oracle Parkway, Redwood Shores, CA 94065 USA
 * or visit www.oracle.com if you need additional information or have any
 * questions.
 */
package com.oracle.truffle.r.runtime.data;

import com.oracle.truffle.api.CompilerDirectives.ValueType;
import com.oracle.truffle.r.runtime.RInternalError;
import com.oracle.truffle.r.runtime.RRuntime;
import com.oracle.truffle.r.runtime.RType;
import com.oracle.truffle.r.runtime.context.RContext;
import com.oracle.truffle.r.runtime.data.model.RAbstractContainer;
import com.oracle.truffle.r.runtime.data.model.RAbstractVector;
import com.oracle.truffle.r.runtime.nodes.RBaseNode;

/**
 * Denotes an (unevaluated) R language element. It is equivalent to a LANGSXP value in GnuR. It
 * would be more correct to be named {@code RCall} since all LANGSXP values in (Gnu)R are in fact
 * function calls (although not currently in FastR). Therefore a {@code call} is represented by an
 * instance of this type, and an {@code expression} ({@link RExpression}) is a list of such
 * instances. R allows a language element to be treated as a list, hence the support for
 * {@link RAbstractContainer}, which is implemented via AST walk operations.
 *
 * {@link RLanguage} instances are almost completely immutable, <i>except</i> for the ability for
 * {@code}names} updates which manifests itself as actually transforming the AST. S we do have to
 * implement the {@link RShareable} interface.
 *
 *
 */
@ValueType
public class RLanguage extends RSharingAttributeStorage implements RAbstractContainer {

    /*
     * Used for RLanguage construction from separate AST components.
     */
    public enum RepType {
        CALL,
        FUNCTION,
        UNKNOWN
    }

    private RBaseNode rep;
<<<<<<< HEAD
=======
    private RPairList list;
>>>>>>> bd84f9ec
    private String callLHSName;

    /**
     * Lazily computed value.
     */
    private int length = -1;

    RLanguage(RBaseNode rep) {
        this.rep = rep;
    }

    private RLanguage(RBaseNode rep, int length) {
        this.rep = rep;
        this.length = length;
    }

    public static Object fromList(Object o, RLanguage.RepType type) {
        RList l;
        if (o instanceof RPairList) {
            l = ((RPairList) o).toRList();
        } else {
            l = (RList) o;
        }
        return RContext.getRRuntimeASTAccess().fromList(l, type);
    }

    public RBaseNode getRep() {
        if (list != null) {
            // we could rest rep but we keep it around to remember type of the language object
            assert rep != null;
            // list must be reset before rep type is obtained
            RPairList oldList = this.list;
            this.list = null;
            RLanguage newLang = (RLanguage) fromList(oldList, RContext.getRRuntimeASTAccess().getRepType(this));
            this.rep = newLang.rep;
            this.length = newLang.length;
            this.attributes = newLang.attributes;
        }
        return rep;
    }

    public void setRep(RBaseNode rep) {
        this.rep = rep;
        this.list = null;
    }

    public String getCallLHSName() {
        return callLHSName;
    }

    public void setCallLHSName(String callLHSName) {
        this.callLHSName = callLHSName;
    }

    public String getCallLHSName() {
        return callLHSName;
    }

    public void setCallLHSName(String callLHSName) {
        this.callLHSName = callLHSName;
    }

    @Override
    public RType getRType() {
        return RType.Language;
    }

    @Override
    public boolean isComplete() {
        return true;
    }

    @Override
    public int getLength() {
        // if list representation is present, it takes priority as it might have been updated
        if (list == null) {
            if (length < 0) {
                length = RContext.getRRuntimeASTAccess().getLength(this);
            }
            return length;
        } else {
            return list.getLength();
        }
    }

    @Override
    public RAbstractContainer resize(int size) {
        throw RInternalError.shouldNotReachHere();
    }

    @Override
    public boolean hasDimensions() {
        // TODO
        return false;
    }

    @Override
    public int[] getDimensions() {
        // TODO
        return null;
    }

    @Override
    public void setDimensions(int[] newDimensions) {
        throw RInternalError.unimplemented();
    }

    @Override
    public Class<?> getElementClass() {
        return RLanguage.class;
    }

    @Override
    public RShareable materializeToShareable() {
        // TODO is copy necessary?
        return copy();
    }

    @Override
    public Object getDataAtAsObject(int index) {
        if (list == null) {
            return RContext.getRRuntimeASTAccess().getDataAtAsObject(this, index);
        } else {
            return list.getDataAtAsObject(index);
        }
    }

    @Override
    public RStringVector getNames(RAttributeProfiles attrProfiles) {
        if (list == null) {
            /*
             * "names" for a language object is a special case, that is applicable to calls and
             * returns the names of the actual arguments, if any. E.g. f(x=1, 3) would return c("",
             * "x", ""). GnuR defines it as returning the "tag" values on the pairlist that
             * represents the call. Well, we don't have a pairlist, (we could get one by serializing
             * the expression), so we do it by AST walking.
             */
            RStringVector names = RContext.getRRuntimeASTAccess().getNames(this);
            return names;
        } else {
            return list.getNames(attrProfiles);
        }
    }

    @Override
    public void setNames(RStringVector newNames) {
        if (list == null) {
            /* See getNames */
            RContext.getRRuntimeASTAccess().setNames(this, newNames);
        } else {
            list.setNames(newNames);
        }
    }

    @Override
    public RList getDimNames(RAttributeProfiles attrProfiles) {
        RAttributable attr = list == null ? this : list;
        return (RList) attr.getAttr(attrProfiles, RRuntime.DIMNAMES_ATTR_KEY);
    }

    @Override
    public void setDimNames(RList newDimNames) {
        RAttributable attr = list == null ? this : list;
        attr.setAttr(RRuntime.DIMNAMES_ATTR_KEY, newDimNames);
    }

    @Override
    public Object getRowNames(RAttributeProfiles attrProfiles) {
        RAttributable attr = list == null ? this : list;
        return attr.getAttr(attrProfiles, RRuntime.ROWNAMES_ATTR_KEY);
    }

    @Override
    public void setRowNames(RAbstractVector rowNames) {
        RAttributable attr = list == null ? this : list;
        attr.setAttr(RRuntime.ROWNAMES_ATTR_KEY, rowNames);
    }

    @Override
    public RStringVector getImplicitClass() {
        return RDataFactory.createStringVector(RRuntime.CLASS_LANGUAGE);
    }

    @Override
    public RLanguage copy() {
        RLanguage l = new RLanguage(getRep(), this.length);
        if (this.attributes != null) {
            l.attributes = attributes.copy();
        }
        l.setTypedValueInfo(getTypedValueInfo());
        return l;
    }

    @Override
    public String toString() {
        return String.format("RLanguage(rep=%s)", getRep());
    }

    public RPairList getPairList() {
        if (list == null) {
            Object obj = RNull.instance;
            for (int i = getLength() - 1; i >= 0; i--) {
                Object element = RContext.getRRuntimeASTAccess().getDataAtAsObject(this, i);
                obj = RDataFactory.createPairList(element, obj);
            }
            // names have to be taken before list is assigned
            RStringVector names = RContext.getRRuntimeASTAccess().getNames(this);
            list = (RPairList) obj;
            if (names != null) {
                list.setNames(names);
            }
        }
        return list;
    }
}<|MERGE_RESOLUTION|>--- conflicted
+++ resolved
@@ -58,10 +58,7 @@
     }
 
     private RBaseNode rep;
-<<<<<<< HEAD
-=======
     private RPairList list;
->>>>>>> bd84f9ec
     private String callLHSName;
 
     /**
@@ -116,14 +113,6 @@
         this.callLHSName = callLHSName;
     }
 
-    public String getCallLHSName() {
-        return callLHSName;
-    }
-
-    public void setCallLHSName(String callLHSName) {
-        this.callLHSName = callLHSName;
-    }
-
     @Override
     public RType getRType() {
         return RType.Language;
