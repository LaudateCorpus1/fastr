/*
 * Copyright (c) 2013, 2014, Oracle and/or its affiliates. All rights reserved.
 * DO NOT ALTER OR REMOVE COPYRIGHT NOTICES OR THIS FILE HEADER.
 *
 * This code is free software; you can redistribute it and/or modify it
 * under the terms of the GNU General Public License version 2 only, as
 * published by the Free Software Foundation.
 *
 * This code is distributed in the hope that it will be useful, but WITHOUT
 * ANY WARRANTY; without even the implied warranty of MERCHANTABILITY or
 * FITNESS FOR A PARTICULAR PURPOSE.  See the GNU General Public License
 * version 2 for more details (a copy is included in the LICENSE file that
 * accompanied this code).
 *
 * You should have received a copy of the GNU General Public License version
 * 2 along with this work; if not, write to the Free Software Foundation,
 * Inc., 51 Franklin St, Fifth Floor, Boston, MA 02110-1301 USA.
 *
 * Please contact Oracle, 500 Oracle Parkway, Redwood Shores, CA 94065 USA
 * or visit www.oracle.com if you need additional information or have any
 * questions.
 */
package com.oracle.truffle.r.runtime.data;

import com.oracle.truffle.r.runtime.*;

public final class RDataFactory {

    private static final RIntVector EMPTY_INT_VECTOR = createIntVector(0);
    private static final RDoubleVector EMPTY_DOUBLE_VECTOR = createDoubleVector(0);
    private static final RLogicalVector EMPTY_LOGICAL_VECTOR = createLogicalVector(0);
    private static final RStringVector EMPTY_STRING_VECTOR = createStringVector(0);
    private static final RComplexVector EMPTY_COMPLEX_VECTOR = createComplexVector(0);
    private static final RRawVector EMPTY_RAW_VECTOR = createRawVector(0);
    public static final boolean INCOMPLETE_VECTOR = false;
    public static final boolean COMPLETE_VECTOR = true;

    public static RIntVector createIntVector(int length) {
        return createIntVector(new int[length], false);
    }

    public static RIntVector createIntVector(int[] data, boolean complete) {
        return createIntVector(data, complete, null, null);
    }

    public static RIntVector createIntVector(int[] data, boolean complete, int[] dims) {
        return createIntVector(data, complete, dims, null);
    }

    public static RIntVector createIntVector(int[] data, boolean complete, Object names) {
        return createIntVector(data, complete, null, names);
    }

    public static RIntVector createIntVector(int[] data, boolean complete, int[] dims, Object names) {
        return traceDataCreated(new RIntVector(data, complete, dims, names));
    }

    public static RDoubleVector createDoubleVector(int length) {
        return createDoubleVector(new double[length], false);
    }

    public static RDoubleVector createDoubleVector(double[] data, boolean complete) {
        return createDoubleVector(data, complete, null, null);
    }

    public static RDoubleVector createDoubleVector(double[] data, boolean complete, int[] dims) {
        return createDoubleVector(data, complete, dims, null);
    }

    public static RDoubleVector createDoubleVector(double[] data, boolean complete, Object names) {
        return createDoubleVector(data, complete, null, names);
    }

    public static RDoubleVector createDoubleVector(double[] data, boolean complete, int[] dims, Object names) {
        return traceDataCreated(new RDoubleVector(data, complete, dims, names));
    }

    public static RRawVector createRawVector(int length) {
        return createRawVector(new byte[length]);
    }

    public static RRawVector createRawVector(byte[] data) {
        return createRawVector(data, null, null);
    }

    public static RRawVector createRawVector(byte[] data, int[] dims) {
        return createRawVector(data, dims, null);
    }

    public static RRawVector createRawVector(byte[] data, Object names) {
        return createRawVector(data, null, names);
    }

    public static RRawVector createRawVector(byte[] data, int[] dims, Object names) {
        return traceDataCreated(new RRawVector(data, dims, names));
    }

    public static RComplexVector createComplexVector(int length) {
        return createComplexVector(new double[length << 1], false, null, null);
    }

    public static RComplexVector createComplexVector(double[] data, boolean complete) {
        return createComplexVector(data, complete, null, null);
    }

    public static RComplexVector createComplexVector(double[] data, boolean complete, int[] dims) {
        return createComplexVector(data, complete, dims, null);
    }

    public static RComplexVector createComplexVector(double[] data, boolean complete, Object names) {
        return createComplexVector(data, complete, null, names);
    }

    public static RComplexVector createComplexVector(double[] data, boolean complete, int[] dims, Object names) {
        return traceDataCreated(new RComplexVector(data, complete, dims, names));
    }

    public static RStringVector createStringVector(String value) {
        return createStringVector(new String[]{value}, true, null, null);
    }

    public static RStringVector createStringVector(int length) {
        return createStringVector(createAndfillStringVector(length, ""), false, null, null);
    }

    private static String[] createAndfillStringVector(int length, String string) {
        String[] strings = new String[length];
        for (int i = 0; i < length; i++) {
            strings[i] = string;
        }
        return strings;
    }

    public static RStringVector createStringVector(String[] data, boolean complete) {
        return createStringVector(data, complete, null, null);
    }

    public static RStringVector createStringVector(String[] data, boolean complete, int[] dims) {
        return createStringVector(data, complete, dims, null);
    }

    public static RStringVector createStringVector(String[] data, boolean complete, Object names) {
        return createStringVector(data, complete, null, names);
    }

    public static RStringVector createStringVector(String[] data, boolean complete, int[] dims, Object names) {
        return traceDataCreated(new RStringVector(data, complete, dims, names));
    }

    public static RLogicalVector createLogicalVector(int length) {
        return createLogicalVector(new byte[length], false, null, null);
    }

    public static RLogicalVector createLogicalVector(byte[] data, boolean complete) {
        return createLogicalVector(data, complete, null, null);
    }

    public static RLogicalVector createLogicalVector(byte[] data, boolean complete, int[] dims) {
        return createLogicalVector(data, complete, dims, null);
    }

    public static RLogicalVector createLogicalVector(byte[] data, boolean complete, Object names) {
        return createLogicalVector(data, complete, null, names);
    }

    public static RLogicalVector createLogicalVector(byte[] data, boolean complete, int[] dims, Object names) {
        return traceDataCreated(new RLogicalVector(data, complete, dims, names));
    }

    public static RIntSequence createAscendingRange(int start, int end) {
        assert start <= end;
        return traceDataCreated(new RIntSequence(start, 1, end - start + 1));
    }

    public static RIntSequence createDescendingRange(int start, int end) {
        assert start > end;
        return traceDataCreated(new RIntSequence(start, -1, start - end + 1));
    }

    public static RIntSequence createIntSequence(int start, int stride, int length) {
        return traceDataCreated(new RIntSequence(start, stride, length));
    }

    public static RDoubleSequence createAscendingRange(double start, double end) {
        assert start <= end;
        return traceDataCreated(new RDoubleSequence(start, 1, (int) end - (int) start + 1));
    }

    public static RDoubleSequence createDescendingRange(double start, double end) {
        assert start > end;
        return traceDataCreated(new RDoubleSequence(start, -1, ((int) (start - end) + 1)));
    }

    public static RDoubleSequence createDoubleSequence(double start, double stride, int length) {
        return traceDataCreated(new RDoubleSequence(start, stride, length));
    }

    private static <T> T traceDataCreated(T data) {
        return data;
    }

    public static RIntVector createEmptyIntVector() {
        return EMPTY_INT_VECTOR;
    }

    public static RDoubleVector createEmptyDoubleVector() {
        return EMPTY_DOUBLE_VECTOR;
    }

    public static RStringVector createEmptyStringVector() {
        return EMPTY_STRING_VECTOR;
    }

    public static RComplexVector createEmptyComplexVector() {
        return EMPTY_COMPLEX_VECTOR;
    }

    public static RLogicalVector createEmptyLogicalVector() {
        return EMPTY_LOGICAL_VECTOR;
    }

    public static RRawVector createEmptyRawVector() {
        return EMPTY_RAW_VECTOR;
    }

    public static RComplex createComplex(double realPart, double imaginaryPart) {
        return traceDataCreated(new RComplex(realPart, imaginaryPart));
    }

    public static RRaw createRaw(byte value) {
        return traceDataCreated(new RRaw(value));
    }

    public static RStringVector createStringVectorFromScalar(String operand) {
        return createStringVector(new String[]{operand}, RRuntime.isComplete(operand));
    }

    public static RLogicalVector createLogicalVectorFromScalar(boolean data) {
        return createLogicalVector(new byte[]{data ? RRuntime.LOGICAL_TRUE : RRuntime.LOGICAL_FALSE}, COMPLETE_VECTOR);
    }

    public static RLogicalVector createLogicalVectorFromScalar(byte operand) {
        return createLogicalVector(new byte[]{operand}, RRuntime.isComplete(operand));
    }

    public static RIntVector createIntVectorFromScalar(int operand) {
        return createIntVector(new int[]{operand}, RRuntime.isComplete(operand));
    }

    public static RDoubleVector createDoubleVectorFromScalar(double operand) {
        return createDoubleVector(new double[]{operand}, RRuntime.isComplete(operand));
    }

    public static RComplexVector createComplexVectorFromScalar(RComplex operand) {
        return createComplexVector(new double[]{operand.getRealPart(), operand.getImaginaryPart()}, !operand.isNA());
    }

    public static RRawVector createRawVectorFromScalar(RRaw operand) {
        return createRawVector(new byte[]{operand.getValue()});
    }

    public static RComplex createComplexRealOne() {
        return createComplex(1.0, 0.0);
    }

    public static RList createList(Object[] data) {
        return createList(data, null, null);
    }

    public static RComplex createComplexZero() {
        return createComplex(0.0, 0.0);
    }

    public static RList createList(Object[] data, int[] newDimensions) {
        return createList(data, newDimensions, null);
    }

    public static RList createList(Object[] data, Object names) {
        return createList(data, null, names);
    }

    public static RList createList() {
        return createList(new Object[0], null, null);
    }

    public static RList createList(Object[] data, int[] newDimensions, Object names) {
        return traceDataCreated(new RList(data, false, newDimensions, names));
    }

<<<<<<< HEAD
    public static RDataFrame createDataFrame(RVector vector) {
        return traceDataCreated(new RDataFrame(vector));
=======
    public static RVector createObjectVector(Object[] data, boolean completeVector) {
        if (data.length < 1) {
            return null;
        }
        if (data[0] instanceof Double) {
            double[] result = new double[data.length];
            for (int i = 0; i < data.length; ++i) {
                result[i] = (double) data[i];
            }
            return RDataFactory.createDoubleVector(result, completeVector);
        }
        return null;
>>>>>>> 705527c4
    }
}<|MERGE_RESOLUTION|>--- conflicted
+++ resolved
@@ -287,10 +287,10 @@
         return traceDataCreated(new RList(data, false, newDimensions, names));
     }
 
-<<<<<<< HEAD
     public static RDataFrame createDataFrame(RVector vector) {
         return traceDataCreated(new RDataFrame(vector));
-=======
+    }
+
     public static RVector createObjectVector(Object[] data, boolean completeVector) {
         if (data.length < 1) {
             return null;
@@ -303,6 +303,5 @@
             return RDataFactory.createDoubleVector(result, completeVector);
         }
         return null;
->>>>>>> 705527c4
     }
 }