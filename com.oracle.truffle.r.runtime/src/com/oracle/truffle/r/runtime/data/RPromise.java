/*
 * Copyright (c) 2014, 2014, Oracle and/or its affiliates. All rights reserved.
 * DO NOT ALTER OR REMOVE COPYRIGHT NOTICES OR THIS FILE HEADER.
 *
 * This code is free software; you can redistribute it and/or modify it
 * under the terms of the GNU General Public License version 2 only, as
 * published by the Free Software Foundation.
 *
 * This code is distributed in the hope that it will be useful, but WITHOUT
 * ANY WARRANTY; without even the implied warranty of MERCHANTABILITY or
 * FITNESS FOR A PARTICULAR PURPOSE.  See the GNU General Public License
 * version 2 for more details (a copy is included in the LICENSE file that
 * accompanied this code).
 *
 * You should have received a copy of the GNU General Public License version
 * 2 along with this work; if not, write to the Free Software Foundation,
 * Inc., 51 Franklin St, Fifth Floor, Boston, MA 02110-1301 USA.
 *
 * Please contact Oracle, 500 Oracle Parkway, Redwood Shores, CA 94065 USA
 * or visit www.oracle.com if you need additional information or have any
 * questions.
 */
package com.oracle.truffle.r.runtime.data;

import com.oracle.truffle.api.CompilerDirectives.SlowPath;
import com.oracle.truffle.api.CompilerDirectives.ValueType;
import com.oracle.truffle.api.*;
import com.oracle.truffle.api.frame.*;
import com.oracle.truffle.api.source.*;
import com.oracle.truffle.api.utilities.*;
import com.oracle.truffle.r.runtime.*;
import com.oracle.truffle.r.runtime.env.*;

/**
 * Denotes an R {@code promise}.
 */
@ValueType
public final class RPromise extends RLanguageRep {

    /**
     * The policy used to evaluate a promise.
     */
    public enum EvalPolicy {
        /**
         * This policy is use for arguments that are inlined (RBuiltinNode.inline) for the use in
         * builtins that are built-into FastR and thus written in Java.<br/>
         * Promises with this policy are evaluated every time they are executed inside the caller
         * (!) frame regardless of their {@link PromiseType}(!!) and return their values immediately
         * (thus are no real promises).
         */
        INLINED,

        /**
         * This promise is an actual promise! It's value won't get evaluated until it's read.<br/>
         * Promises with this policy are evaluated when forced/used the first time. Evaluation
         * happens inside the caller frame if {@link PromiseType#ARG_SUPPLIED} or inside callee
         * frame if {@link PromiseType#ARG_DEFAULT}.
         */
        PROMISED;
    }

    /**
     * Different to GNU R, FastR has no additional binding information (a "origin" where the binding
     * is coming from). This enum is meant to substitute this information.
     */
    public enum PromiseType {
        /**
         * This promise is created for an argument that has been supplied to the function call and
         * thus has to be evaluated inside the caller frame.
         */
        ARG_SUPPLIED,

        /**
         * This promise is created for an argument that was 'missing' at the function call and thus
         * contains it's default value and has to be evaluated inside the _callee_ frame.
         */
        ARG_DEFAULT,

        /**
         * This promise is not a function argument at all. (Created by 'delayedAssign', for
         * example).
         */
        NO_ARG;
    }

    public static final String CLOSURE_WRAPPER_NAME = new String("<promise>");

    /**
     * @see EvalPolicy
     */
    protected final EvalPolicy evalPolicy;

    /**
     * @see PromiseType
     */
    protected final PromiseType type;

    protected MaterializedFrame execFrame;

    /**
     * Might not be <code>null</code>
     */
    private final Closure closure;

    /**
     * When {@code null} the promise has not been evaluated.
     */
    protected Object value = null;

    /**
     * A flag to indicate the promise has been evaluated.
     */
    protected boolean isEvaluated = false;

    /**
     * A flag which is necessary to avoid cyclic evaluation. Manipulated by
     * {@link #setUnderEvaluation(boolean)} and can by checked via
     * {@link #isUnderEvaluation(PromiseProfile)}.
     */
    private boolean underEvaluation = false;

    /**
     * This creates a new tuple (env, expr), which may later be evaluated.
     *
     * @param evalPolicy {@link EvalPolicy}
     * @param closure {@link #getClosure()}
     */
    private RPromise(EvalPolicy evalPolicy, PromiseType type, MaterializedFrame execFrame, Closure closure) {
        super(closure.getExpr());
        this.evalPolicy = evalPolicy;
        this.type = type;
        this.execFrame = execFrame;
        this.closure = closure;
    }

    /**
     * @param evalPolicy {@link EvalPolicy}
     * @param closure {@link #getClosure()}
     * @return see {@link #RPromise(EvalPolicy, PromiseType, MaterializedFrame, Closure)}
     */
    public static RPromise create(EvalPolicy evalPolicy, PromiseType type, MaterializedFrame execFrame, Closure closure) {
        assert closure != null;
        assert closure.getExpr() != null;
        return new RPromise(evalPolicy, type, execFrame, closure);
    }

    /**
     * This class contains a profile of a specific promise evaluation site, i.e., a specific point
     * in the AST where promises are inspected.
     *
     * This is useful to keep the amount of code included in Truffle compilation for each promise
     * operation to a minimum.
     */
    public static final class PromiseProfile {
        private final ConditionProfile isEvaluatedProfile = ConditionProfile.createBinaryProfile();
        private final ConditionProfile underEvaluationProfile = ConditionProfile.createBinaryProfile();
        private final ConditionProfile isFrameEnvProfile = ConditionProfile.createBinaryProfile();

        private final ConditionProfile isInlinedProfile = ConditionProfile.createBinaryProfile();
        private final ConditionProfile isDefaultProfile = ConditionProfile.createBinaryProfile();
        private final ConditionProfile isFrameForEnvProfile = ConditionProfile.createBinaryProfile();
    }

    public boolean isInlined(PromiseProfile profile) {
        return profile.isInlinedProfile.profile(evalPolicy == EvalPolicy.INLINED);
    }

    /**
     * @return Whether this promise is of {@link #type} {@link PromiseType#ARG_DEFAULT}.
     */
    public boolean isDefault(PromiseProfile profile) {
        return profile.isDefaultProfile.profile(type == PromiseType.ARG_DEFAULT);
    }

    public boolean isNonArgument() {
        return type == PromiseType.NO_ARG;
    }

    public boolean isNullFrame(PromiseProfile profile) {
        return profile.isFrameEnvProfile.profile(execFrame == null);
    }

    public boolean isEvaluated(PromiseProfile profile) {
        return profile.isEvaluatedProfile.profile(isEvaluated);
    }

    /**
     * Evaluates this promise. If it has already been evaluated ({@link #isEvaluated()}),
     * {@link #getValue()} is returned.
     *
     * @param frame The {@link VirtualFrame} in which the evaluation of this promise is forced
     * @return The value this promise resolves to
     */
    public Object evaluate(VirtualFrame frame, PromiseProfile profile) {
        CompilerAsserts.compilationConstant(profile);
        if (isEvaluated(profile)) {
            return value;
        }

        // Check for dependency cycle
        if (isUnderEvaluation(profile)) {
            SourceSection callSrc = RArguments.getCallSourceSection(frame);
            throw RError.error(callSrc, RError.Message.PROMISE_CYCLE);
        }

        Object newValue;
        try {
            underEvaluation = true;

            // Evaluate this promise's value!
            // Performance: We can use frame directly
            if (!isNullFrame(profile) && !isInOriginFrame(frame, profile)) {
                SourceSection callSrc = frame != null ? RArguments.getCallSourceSection(frame) : null;
                newValue = doEvalArgument(callSrc);
            } else {
                assert isInOriginFrame(frame, profile);
                newValue = doEvalArgument(frame.materialize());
            }

            setValue(newValue);
        } finally {
            underEvaluation = false;
        }
        return newValue;
    }

    /**
     * Used in case the {@link RPromise} is evaluated outside
     *
     * @param newValue
     */
    public void setValue(Object newValue) {
        this.value = newValue;
        this.isEvaluated = true;
<<<<<<< HEAD
        this.env = null; // REnvironment and associated frame are no longer needed after execution

        // TODO Does this apply to other values, too?
        if (newValue instanceof RVector) {
            // set NAMED = 2
            ((RVector) newValue).makeShared();
        }
=======
        this.execFrame = null; // the frame is no longer needed after execution
        // TODO set NAMED = 2
>>>>>>> af7e6007
    }

    @SlowPath
    protected Object doEvalArgument(SourceSection callSrc) {
        assert execFrame != null;
        return RContext.getEngine().evalPromise(this, callSrc);
    }

    protected Object doEvalArgument(MaterializedFrame frame) {
        return RContext.getEngine().evalPromise(this, frame);
    }

    /**
     * This method is necessary, as we have to create {@link RPromise}s before the actual function
     * call, but the callee frame and environment get created _after_ the call happened. This update
     * has to take place in AccessArgumentNode, just before arguments get stuffed into the fresh
     * environment for the function. Whether a {@link RPromise} needs one is determined by
     * {@link #needsCalleeFrame(PromiseProfile)}!
     *
     * @param newFrame The REnvironment this promise is to be evaluated in
     */
    public void updateFrame(MaterializedFrame newFrame, PromiseProfile profile) {
        assert type == PromiseType.ARG_DEFAULT;
        if (isNullFrame(profile) && !isEvaluated(profile)) {
            execFrame = newFrame;
        }
    }

    /**
     * @param obj
     * @param profile
     * @return If obj is a {@link RPromise}, it is evaluated and its result returned
     */
    public static Object checkEvaluate(VirtualFrame frame, Object obj, PromiseProfile profile) {
        if (obj instanceof RPromise) {
            return ((RPromise) obj).evaluate(frame, profile);
        }
        return obj;
    }

    /**
     * Only to be called from AccessArgumentNode, and in combination with
     * {@link #updateFrame(MaterializedFrame,PromiseProfile)}!
     *
     * @return Whether this promise needs a callee environment set (see
     *         {@link #updateFrame(MaterializedFrame,PromiseProfile)})
     */
    public boolean needsCalleeFrame(PromiseProfile profile) {
        return !isInlined(profile) && isDefault(profile) && isNullFrame(profile) && !isEvaluated(profile);
    }

    /**
     * @param frame
     * @param profile
     * @return Whether the given {@link RPromise} is in its origin context and thus can be resolved
     *         directly inside the AST.
     */
    public boolean isInOriginFrame(VirtualFrame frame, PromiseProfile profile) {
        if (isInlined(profile)) {
            return true;
        }

        if (isDefault(profile) && isNullFrame(profile)) {
            return true;
        }

        if (frame == null) {
            return false;
        }
        return profile.isFrameForEnvProfile.profile(frame == execFrame);
    }

    /**
     * @return The representation of expression (a RNode). May contain <code>null</code> if no expr
     *         is provided!
     */
    @Override
    public Object getRep() {
        return super.getRep();
    }

    /**
     * @return {@link #closure}
     */
    public Closure getClosure() {
        return closure;
    }

    /**
     * @return {@link #execFrame}
     */
    public MaterializedFrame getFrame() {
        return execFrame;
    }

    /**
     * @return The raw {@link #value}.
     */
    public Object getValue() {
        assert isEvaluated;
        return value;
    }

    /**
     * Returns {@code true} if this promise has been evaluated?
     */
    public boolean isEvaluated() {
        return isEvaluated;
    }

    /**
     * Used to manipulate {@link #underEvaluation}.
     *
     * @param underEvaluation The new value to set
     */
    public void setUnderEvaluation(boolean underEvaluation) {
        this.underEvaluation = underEvaluation;
    }

    /**
     * @return The state of the {@link #underEvaluation} flag.
     */
    public boolean isUnderEvaluation(PromiseProfile profile) {
        return profile.underEvaluationProfile.profile(underEvaluation);
    }

    @Override
    @SlowPath
    public String toString() {
        return "[" + evalPolicy + ", " + type + ", " + execFrame + ", expr=" + getRep() + ", " + value + ", " + isEvaluated + "]";
    }

    /**
     * A factory which produces instances of {@link RPromise}.
     *
     * @see RPromiseFactory#createPromise(MaterializedFrame)
     * @see RPromiseFactory#createPromiseDefault()
     * @see RPromiseFactory#createPromiseArgEvaluated(Object)
     */
    public static final class RPromiseFactory {
        private final Closure exprClosure;
        private final Closure defaultClosure;
        private final EvalPolicy evalPolicy;
        private final PromiseType type;

        public static RPromiseFactory create(PromiseType type, Closure rep, Closure defaultExpr) {
            return new RPromiseFactory(EvalPolicy.PROMISED, type, rep, defaultExpr);
        }

        /**
         * Create the promise with a representation that allows evaluation later in the "current"
         * frame. The frame may need to be set if the promise is passed as an argument to another
         * function.
         */
        public static RPromiseFactory create(EvalPolicy evalPolicy, PromiseType type, Closure suppliedClosure, Closure defaultClosure) {
            return new RPromiseFactory(evalPolicy, type, suppliedClosure, defaultClosure);
        }

        private RPromiseFactory(EvalPolicy evalPolicy, PromiseType type, Closure suppliedClosure, Closure defaultClosure) {
            this.evalPolicy = evalPolicy;
            this.type = type;
            this.exprClosure = suppliedClosure;
            this.defaultClosure = defaultClosure;
        }

        /**
         * @return A {@link RPromise} from the given parameters
         */
        public RPromise createPromise(MaterializedFrame frame) {
            return RPromise.create(evalPolicy, type, frame, exprClosure);
        }

        /**
         * Uses this {@link RPromiseFactory} to not create a {@link RPromise} of type
         * {@link PromiseType#ARG_SUPPLIED}, but one of type {@link PromiseType#ARG_DEFAULT}
         * instead!
         *
         * @return A {@link RPromise} with {@link PromiseType#ARG_DEFAULT} and no
         *         {@link REnvironment} set!
         */
        public RPromise createPromiseDefault() {
            assert type == PromiseType.ARG_SUPPLIED;
            return RPromise.create(evalPolicy, PromiseType.ARG_DEFAULT, null, defaultClosure);
        }

        /**
         * @param argumentValue The already evaluated value of the supplied argument.
         *            <code>RMissing.instance</code> denotes 'argument not supplied', aka.
         *            'missing'.
         * @return A {@link RPromise} whose supplied argument has already been evaluated
         */
        public RPromise createPromiseArgEvaluated(Object argumentValue) {
            RPromise result = new RPromise(evalPolicy, type, null, null);
            result.value = argumentValue;
            result.isEvaluated = true;
            return result;
        }

        public Object getExpr() {
            if (exprClosure == null) {
                return null;
            }
            return exprClosure.getExpr();
        }

        public Object getDefaultExpr() {
            if (defaultClosure == null) {
                return null;
            }
            return defaultClosure.getExpr();
        }

        public EvalPolicy getEvalPolicy() {
            return evalPolicy;
        }

        public PromiseType getType() {
            return type;
        }
    }

    public static final class Closure {
        private RootCallTarget callTarget;
        private final Object expr;

        private Closure(Object expr) {
            this.expr = expr;
        }

        public static Closure create(Object expr) {
            return new Closure(expr);
        }

        public RootCallTarget getCallTarget() {
            if (callTarget == null) {
                // Create lazily, as it is not needed at all for INLINED promises!
                callTarget = generateCallTarget(expr);
            }
            return callTarget;
        }

        @SlowPath
        private static RootCallTarget generateCallTarget(Object expr) {
            return RContext.getEngine().makeCallTarget(expr, CLOSURE_WRAPPER_NAME);
        }

        public Object getExpr() {
            return expr;
        }
    }
}<|MERGE_RESOLUTION|>--- conflicted
+++ resolved
@@ -22,9 +22,9 @@
  */
 package com.oracle.truffle.r.runtime.data;
 
+import com.oracle.truffle.api.*;
 import com.oracle.truffle.api.CompilerDirectives.SlowPath;
 import com.oracle.truffle.api.CompilerDirectives.ValueType;
-import com.oracle.truffle.api.*;
 import com.oracle.truffle.api.frame.*;
 import com.oracle.truffle.api.source.*;
 import com.oracle.truffle.api.utilities.*;
@@ -232,18 +232,13 @@
     public void setValue(Object newValue) {
         this.value = newValue;
         this.isEvaluated = true;
-<<<<<<< HEAD
-        this.env = null; // REnvironment and associated frame are no longer needed after execution
+        this.execFrame = null; // the frame is no longer needed after execution
 
         // TODO Does this apply to other values, too?
-        if (newValue instanceof RVector) {
+        if (newValue instanceof RShareable) {
             // set NAMED = 2
-            ((RVector) newValue).makeShared();
-        }
-=======
-        this.execFrame = null; // the frame is no longer needed after execution
-        // TODO set NAMED = 2
->>>>>>> af7e6007
+            ((RShareable) newValue).makeShared();
+        }
     }
 
     @SlowPath
