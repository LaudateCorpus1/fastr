--- conflicted
+++ resolved
@@ -141,51 +141,30 @@
     }
 
     @Override
-<<<<<<< HEAD
-    public RVector copyResized(int size, boolean fillNA) {
-        RVector result = materialize().copyResized(size, fillNA);
-        MemoryTracer.reportCopying(this, result);
-=======
     public RVector<?> copyResized(int size, boolean fillNA) {
         RVector<?> result = materialize().copyResized(size, fillNA);
         MemoryCopyTracer.reportCopying(this, result);
->>>>>>> bd84f9ec
         return result;
     }
 
     @Override
     public RAbstractVector copyWithNewDimensions(int[] newDimensions) {
         RAbstractVector result = materialize().copyWithNewDimensions(newDimensions);
-<<<<<<< HEAD
-        MemoryTracer.reportCopying(this, result);
-=======
         MemoryCopyTracer.reportCopying(this, result);
->>>>>>> bd84f9ec
         return result;
     }
 
     @Override
-<<<<<<< HEAD
-    public RVector copyResizedWithDimensions(int[] newDimensions, boolean fillNA) {
-        RVector result = materialize().copyResizedWithDimensions(newDimensions, fillNA);
-        MemoryTracer.reportCopying(this, result);
-=======
     public RVector<?> copyResizedWithDimensions(int[] newDimensions, boolean fillNA) {
         RVector<?> result = materialize().copyResizedWithDimensions(newDimensions, fillNA);
         MemoryCopyTracer.reportCopying(this, result);
->>>>>>> bd84f9ec
         return result;
     }
 
     @Override
     public RAbstractVector copyDropAttributes() {
-<<<<<<< HEAD
-        RVector result = materialize().copyDropAttributes();
-        MemoryTracer.reportCopying(this, result);
-=======
         RVector<?> result = materialize().copyDropAttributes();
         MemoryCopyTracer.reportCopying(this, result);
->>>>>>> bd84f9ec
         return result;
     }
 
