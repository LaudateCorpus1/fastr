/*
 * Copyright (c) 2013, 2016, Oracle and/or its affiliates. All rights reserved.
 * DO NOT ALTER OR REMOVE COPYRIGHT NOTICES OR THIS FILE HEADER.
 *
 * This code is free software; you can redistribute it and/or modify it
 * under the terms of the GNU General Public License version 2 only, as
 * published by the Free Software Foundation.
 *
 * This code is distributed in the hope that it will be useful, but WITHOUT
 * ANY WARRANTY; without even the implied warranty of MERCHANTABILITY or
 * FITNESS FOR A PARTICULAR PURPOSE.  See the GNU General Public License
 * version 2 for more details (a copy is included in the LICENSE file that
 * accompanied this code).
 *
 * You should have received a copy of the GNU General Public License version
 * 2 along with this work; if not, write to the Free Software Foundation,
 * Inc., 51 Franklin St, Fifth Floor, Boston, MA 02110-1301 USA.
 *
 * Please contact Oracle, 500 Oracle Parkway, Redwood Shores, CA 94065 USA
 * or visit www.oracle.com if you need additional information or have any
 * questions.
 */
package com.oracle.truffle.r.runtime.data;

import com.oracle.truffle.api.CompilerDirectives.ValueType;
import com.oracle.truffle.api.profiles.ConditionProfile;
import com.oracle.truffle.r.runtime.RRuntime;
import com.oracle.truffle.r.runtime.RType;
import com.oracle.truffle.r.runtime.data.closures.RClosures;
import com.oracle.truffle.r.runtime.data.model.RAbstractIntVector;
import com.oracle.truffle.r.runtime.data.model.RAbstractVector;

@ValueType
public final class RInteger extends RScalarVector implements RAbstractIntVector {

    private final int value;

    private RInteger(int value) {
        this.value = value;
    }

    public static RInteger createNA() {
        return new RInteger(RRuntime.INT_NA);
    }

    public static RInteger valueOf(int value) {
        return new RInteger(value);
    }

    @Override
    public int getDataAt(int index) {
        assert index == 0;
        return value;
    }

    public int getValue() {
        return value;
    }

    @Override
    public RType getRType() {
        return RType.Integer;
    }

    @Override
    public RAbstractVector castSafe(RType type, ConditionProfile isNAProfile) {
        switch (type) {
            case Integer:
                return this;
            case Double:
                return isNAProfile.profile(isNA()) ? RDouble.createNA() : RDouble.valueOf(value);
            case Complex:
                return isNAProfile.profile(isNA()) ? RComplex.createNA() : RComplex.valueOf(value, 0.0);
            case Character:
                return RClosures.createIntToStringVector(this);
            case List:
                return RClosures.createAbstractVectorToListVector(this);
            default:
                return null;
        }
    }

    @Override
    public String toString() {
        return RRuntime.intToString(value);
    }

    @Override
    public RIntVector materialize() {
        RIntVector result = RDataFactory.createIntVectorFromScalar(value);
<<<<<<< HEAD
        MemoryTracer.reportCopying(this, result);
=======
        MemoryCopyTracer.reportCopying(this, result);
>>>>>>> bd84f9ec
        return result;
    }

    @Override
    public boolean isNA() {
        return RRuntime.isNA(value);
    }
}<|MERGE_RESOLUTION|>--- conflicted
+++ resolved
@@ -88,11 +88,7 @@
     @Override
     public RIntVector materialize() {
         RIntVector result = RDataFactory.createIntVectorFromScalar(value);
-<<<<<<< HEAD
-        MemoryTracer.reportCopying(this, result);
-=======
         MemoryCopyTracer.reportCopying(this, result);
->>>>>>> bd84f9ec
         return result;
     }
 
