--- conflicted
+++ resolved
@@ -3,14 +3,11 @@
 Added missing R builtins and C APIs
 
 * Subsetting an array by numeric/string matrix
-<<<<<<< HEAD
 
 Bug fixes:
 
 * fixed GitHub Issue #123: Polyglot value is not an object
-=======
 * Rf_asS4
->>>>>>> 41c9b1f7
 
 # 19.3.0
 
