--- conflicted
+++ resolved
@@ -68,10 +68,6 @@
 	install_name_tool -id @rpath/libR.dylib $(R_LIB)
 # check if we captured libpcre/libz, rpath those in libR
 	mx -p $(FASTR_R_HOME) rupdatelib $(FASTR_LIB_DIR)
-<<<<<<< HEAD
-endif
-=======
->>>>>>> eb825986
 else
 	FASTR_RFFI="nfi-only" $(DYLIB_LD) $(DYLIB_LDFLAGS) $(shell echo $(PKG_LDFLAGS_OVERRIDE)) -Wl,-rpath,'$$ORIGIN' -o $(R_LIB) $(wildcard lib/*.o) -L$(FASTR_LIB_DIR) -lRblas -lRlapack -ldl -lpcre -lz
 ifeq ($(FASTR_RFFI),llvm)
