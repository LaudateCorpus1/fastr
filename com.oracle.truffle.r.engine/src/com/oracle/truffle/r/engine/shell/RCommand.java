/*
 * Copyright (c) 2013, 2016, Oracle and/or its affiliates. All rights reserved.
 * DO NOT ALTER OR REMOVE COPYRIGHT NOTICES OR THIS FILE HEADER.
 *
 * This code is free software; you can redistribute it and/or modify it
 * under the terms of the GNU General Public License version 2 only, as
 * published by the Free Software Foundation.
 *
 * This code is distributed in the hope that it will be useful, but WITHOUT
 * ANY WARRANTY; without even the implied warranty of MERCHANTABILITY or
 * FITNESS FOR A PARTICULAR PURPOSE.  See the GNU General Public License
 * version 2 for more details (a copy is included in the LICENSE file that
 * accompanied this code).
 *
 * You should have received a copy of the GNU General Public License version
 * 2 along with this work; if not, write to the Free Software Foundation,
 * Inc., 51 Franklin St, Fifth Floor, Boston, MA 02110-1301 USA.
 *
 * Please contact Oracle, 500 Oracle Parkway, Redwood Shores, CA 94065 USA
 * or visit www.oracle.com if you need additional information or have any
 * questions.
 */
package com.oracle.truffle.r.engine.shell;

import static com.oracle.truffle.r.runtime.RCmdOptions.RCmdOption.EXPR;
import static com.oracle.truffle.r.runtime.RCmdOptions.RCmdOption.FILE;
import static com.oracle.truffle.r.runtime.RCmdOptions.RCmdOption.INTERACTIVE;
import static com.oracle.truffle.r.runtime.RCmdOptions.RCmdOption.NO_ENVIRON;
import static com.oracle.truffle.r.runtime.RCmdOptions.RCmdOption.NO_INIT_FILE;
import static com.oracle.truffle.r.runtime.RCmdOptions.RCmdOption.NO_READLINE;
import static com.oracle.truffle.r.runtime.RCmdOptions.RCmdOption.NO_RESTORE;
import static com.oracle.truffle.r.runtime.RCmdOptions.RCmdOption.NO_SAVE;
import static com.oracle.truffle.r.runtime.RCmdOptions.RCmdOption.QUIET;
import static com.oracle.truffle.r.runtime.RCmdOptions.RCmdOption.SAVE;
import static com.oracle.truffle.r.runtime.RCmdOptions.RCmdOption.SILENT;
import static com.oracle.truffle.r.runtime.RCmdOptions.RCmdOption.SLAVE;
import static com.oracle.truffle.r.runtime.RCmdOptions.RCmdOption.VANILLA;

import java.io.Console;
import java.io.EOFException;
import java.io.File;
import java.io.IOException;
import java.io.InputStream;
import java.io.OutputStream;
import java.nio.file.Files;
import java.util.List;

import com.oracle.truffle.api.interop.TruffleObject;
import com.oracle.truffle.api.source.Source;
import com.oracle.truffle.api.vm.PolyglotEngine;
import com.oracle.truffle.r.nodes.builtin.base.Quit;
import com.oracle.truffle.r.runtime.BrowserQuitException;
import com.oracle.truffle.r.runtime.RCmdOptions;
import com.oracle.truffle.r.runtime.RInternalError;
import com.oracle.truffle.r.runtime.RInternalSourceDescriptions;
import com.oracle.truffle.r.runtime.RRuntime;
import com.oracle.truffle.r.runtime.RSource;
import com.oracle.truffle.r.runtime.Utils;
import com.oracle.truffle.r.runtime.Utils.DebugExitException;
import com.oracle.truffle.r.runtime.context.ConsoleHandler;
import com.oracle.truffle.r.runtime.context.ContextInfo;
import com.oracle.truffle.r.runtime.context.DefaultConsoleHandler;
import com.oracle.truffle.r.runtime.context.Engine.IncompleteSourceException;
import com.oracle.truffle.r.runtime.context.Engine.ParseException;
import com.oracle.truffle.r.runtime.context.RContext;
import com.oracle.truffle.r.runtime.context.RContext.ContextKind;
import com.oracle.truffle.r.runtime.data.RLogicalVector;

import jline.console.ConsoleReader;
import jline.console.UserInterruptException;

/**
 * Emulates the (Gnu)R command as precisely as possible.
 */
public class RCommand {

    // CheckStyle: stop system..print check

    public static void main(String[] args) {
        RCmdOptions options = RCmdOptions.parseArguments(RCmdOptions.Client.R, args);
        options.printHelpAndVersion();
        ContextInfo info = createContextInfoFromCommandLine(options);
        // never returns
        readEvalPrint(info);
        throw RInternalError.shouldNotReachHere();
    }

    static ContextInfo createContextInfoFromCommandLine(RCmdOptions options) {
        if (options.getBoolean(SLAVE)) {
            options.setValue(QUIET, true);
            options.setValue(NO_SAVE, true);
        }

        if (options.getBoolean(VANILLA)) {
            options.setValue(NO_SAVE, true);
            options.setValue(NO_ENVIRON, true);
            options.setValue(NO_INIT_FILE, true);
            options.setValue(NO_RESTORE, true);
        }

        String fileArg = options.getString(FILE);
        if (fileArg != null) {
            if (options.getStringList(EXPR) != null) {
                Utils.fatalError("cannot use -e with -f or --file");
            }
            if (!options.getBoolean(SLAVE)) {
                options.setValue(NO_SAVE, true);
            }
            if (fileArg.equals("-")) {
                // means stdin, but still implies NO_SAVE
                fileArg = null;
            }
        }

        if (!(options.getBoolean(QUIET) || options.getBoolean(SILENT))) {
            System.out.println(RRuntime.WELCOME_MESSAGE);
        }
        /*
         * Whether the input is from stdin, a file (-f), or an expression on the command line (-e)
         * it goes through the console. N.B. -f and -e can't be used together and this is already
         * checked.
         */
        ConsoleHandler consoleHandler;
        InputStream consoleInput = System.in;
        OutputStream consoleOutput = System.out;
        if (fileArg != null) {
            List<String> lines;
            String filePath;
            try {
                File file = new File(fileArg);
                lines = Files.readAllLines(file.toPath());
                filePath = file.getCanonicalPath();
            } catch (IOException e) {
                throw Utils.fatalError("cannot open file '" + fileArg + "': " + e.getMessage());
            }
            consoleHandler = new StringConsoleHandler(lines, System.out, filePath);
        } else if (options.getStringList(EXPR) != null) {
            List<String> exprs = options.getStringList(EXPR);
            if (!options.getBoolean(SLAVE)) {
                options.setValue(NO_SAVE, true);
            }
            consoleHandler = new StringConsoleHandler(exprs, System.out, RInternalSourceDescriptions.EXPRESSION_INPUT);
        } else {
            /*
             * GnuR behavior differs from the manual entry for {@code interactive} in that {@code
             * --interactive} never applies to {@code -e/-f}, only to console input that has been
             * redirected from a pipe/file etc.
             */
            Console sysConsole = System.console();
            boolean useReadLine = !options.getBoolean(NO_READLINE);
            ConsoleReader consoleReader = null;
            if (useReadLine) {
                try {
                    consoleReader = new ConsoleReader(consoleInput, consoleOutput);
                    consoleReader.setHandleUserInterrupt(true);
                    consoleReader.setExpandEvents(false);
                } catch (IOException ex) {
                    throw Utils.fail("unexpected error opening console reader");
                }
            }
            boolean isInteractive = options.getBoolean(INTERACTIVE) || sysConsole != null;
            if (!isInteractive && !options.getBoolean(SAVE) && !options.getBoolean(NO_SAVE) && !options.getBoolean(VANILLA)) {
                throw Utils.fatalError("you must specify '--save', '--no-save' or '--vanilla'");
            }
            // long start = System.currentTimeMillis();
            if (useReadLine) {
                consoleHandler = new JLineConsoleHandler(isInteractive, consoleReader);
            } else {
                consoleHandler = new DefaultConsoleHandler(consoleInput, consoleOutput);
            }
        }
        return ContextInfo.create(options, ContextKind.SHARE_NOTHING, null, consoleHandler);
    }

    private static final Source GET_ECHO = RSource.fromText("invisible(getOption('echo'))", RInternalSourceDescriptions.GET_ECHO);
    private static final Source QUIT_EOF = RSource.fromText("quit(\"default\", 0L, TRUE)", RInternalSourceDescriptions.QUIT_EOF);

    /**
     * The read-eval-print loop, which can take input from a console, command line expression or a
     * file. There are two ways the repl can terminate:
     * <ol>
     * <li>A {@code quit} command is executed successfully, which case the system exits from the
     * {@link Quit} {@code .Internal} .</li>
     * <li>EOF on the input.</li>
     * </ol>
     * In case 2, we must implicitly execute a {@code quit("default, 0L, TRUE} command before
     * exiting. So,in either case, we never return.
     */
    static void readEvalPrint(ContextInfo info) {
        PolyglotEngine vm = info.apply(PolyglotEngine.newBuilder()).build();
        ConsoleHandler consoleHandler = info.getConsoleHandler();
        try {
            // console.println("initialize time: " + (System.currentTimeMillis() - start));
            REPL: for (;;) {
                boolean doEcho = doEcho(vm);
                consoleHandler.setPrompt(doEcho ? "> " : null);
                try {
                    String input = consoleHandler.readLine();
                    if (input == null) {
                        throw new EOFException();
                    }
                    String trInput = input.trim();
                    if (trInput.equals("") || trInput.charAt(0) == '#') {
                        // nothing to parse
                        continue;
                    }

                    String continuePrompt = getContinuePrompt();
                    StringBuffer sb = new StringBuffer(input);
                    Source source = RSource.fromText(sb.toString(), RInternalSourceDescriptions.SHELL_INPUT);
                    while (true) {
                        /*
                         * N.B. As of Truffle rev 371045b1312d412bafa29882e6c3f7bfe6c0f8f1, only
                         * exceptions that are <: Exception are converted to IOException, Error
                         * subclasses pass through.
                         */
                        try {
<<<<<<< HEAD
                            vm.eval(subSource);
                            emitIO();
=======
                            vm.eval(source);
>>>>>>> b4e34708
                        } catch (IncompleteSourceException | com.oracle.truffle.api.vm.IncompleteSourceException e) {
                            // read another line of input
                            consoleHandler.setPrompt(doEcho ? continuePrompt : null);
                            String additionalInput = consoleHandler.readLine();
                            if (additionalInput == null) {
                                throw new EOFException();
                            }
                            sb.append(additionalInput);
                            source = RSource.fromText(sb.toString(), RInternalSourceDescriptions.SHELL_INPUT);
                            // The only continuation in the while loop
                            continue;
                        } catch (ParseException e) {
                            e.report(consoleHandler);
                        } catch (IOException e) {
                            /*
                             * We have to extract QuitException and DebugExitException and rethrow
                             * them explicitly
                             */
                            Throwable cause = e.getCause();
                            if (cause instanceof BrowserQuitException) {
                                // drop through to continue REPL
                            } else if (cause instanceof DebugExitException) {
                                throw (RuntimeException) cause;
                            } else if (cause instanceof RInternalError) {
                                /*
                                 * Placing this here makes it a non-fatal error. With default error
                                 * logging the report will go to a file, so we print a message on
                                 * the console as well.
                                 */
                                consoleHandler.println("internal error: " + e.getMessage() + " (see fastr_errors.log)");
                                RInternalError.reportError(e);
                            } else {
                                /*
                                 * This should never happen owing to earlier invariants of
                                 * converting everything else to an RInternalError
                                 */
                                consoleHandler.println("unexpected internal error (" + e.getClass().getSimpleName() + "); " + e.getMessage());
                                RInternalError.reportError(e);
                            }
                        }
                        continue REPL;
                    }
                } catch (UserInterruptException e) {
                    // interrupted by ctrl-c
                }
            }
        } catch (BrowserQuitException e) {
            // can happen if user profile invokes browser (unlikely but possible)
        } catch (EOFException ex) {
            try {
                vm.eval(QUIT_EOF);
            } catch (Throwable e) {
                throw RInternalError.shouldNotReachHere(e);
            }
        } finally {
            vm.dispose();
        }
    }

    private static boolean doEcho(PolyglotEngine vm) {
        PolyglotEngine.Value echoValue;
        try {
            echoValue = vm.eval(GET_ECHO);
            emitIO();
            Object echo = echoValue.get();
            if (echo instanceof TruffleObject) {
                RLogicalVector echoVec = echoValue.as(RLogicalVector.class);
                return RRuntime.fromLogical(echoVec.getDataAt(0));
            } else if (echo instanceof Byte) {
                return RRuntime.fromLogical((Byte) echo);
            } else {
                throw RInternalError.shouldNotReachHere();
            }
        } catch (IOException e) {
            throw RInternalError.shouldNotReachHere(e);
        }
    }

    private static String getContinuePrompt() {
        return RRuntime.asString(RRuntime.asAbstractVector(RContext.getInstance().stateROptions.getValue("continue")));
    }

    private static void emitIO() throws IOException {
    }
}<|MERGE_RESOLUTION|>--- conflicted
+++ resolved
@@ -215,12 +215,8 @@
                          * subclasses pass through.
                          */
                         try {
-<<<<<<< HEAD
-                            vm.eval(subSource);
+                            vm.eval(source);
                             emitIO();
-=======
-                            vm.eval(source);
->>>>>>> b4e34708
                         } catch (IncompleteSourceException | com.oracle.truffle.api.vm.IncompleteSourceException e) {
                             // read another line of input
                             consoleHandler.setPrompt(doEcho ? continuePrompt : null);
