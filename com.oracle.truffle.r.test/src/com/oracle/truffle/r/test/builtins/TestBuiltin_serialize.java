--- conflicted
+++ resolved
@@ -32,88 +32,6 @@
 
     @Test
     public void testserialize() {
-<<<<<<< HEAD
-        assertEval(Ignored.NewRVersionMigration, "options(keep.source=FALSE); serialize(quote(x), connection=NULL)");
-        assertEval(Ignored.NewRVersionMigration, "options(keep.source=FALSE); serialize(quote(TRUE), connection=NULL)");
-        assertEval(Ignored.NewRVersionMigration, "options(keep.source=FALSE); serialize(quote(FALSE), connection=NULL)");
-        assertEval(Ignored.NewRVersionMigration, "options(keep.source=FALSE); serialize(quote('asdf'), connection=NULL)");
-        assertEval(Ignored.NewRVersionMigration, "options(keep.source=FALSE); serialize(quote(NA_character_), connection=NULL)");
-        assertEval(Ignored.NewRVersionMigration, "options(keep.source=FALSE); serialize(quote(NA_complex_), connection=NULL)");
-        assertEval(Ignored.NewRVersionMigration, "options(keep.source=FALSE); serialize(quote(NA_integer_), connection=NULL)");
-        assertEval(Ignored.NewRVersionMigration, "options(keep.source=FALSE); serialize(quote(NA_real_), connection=NULL)");
-        assertEval(Ignored.NewRVersionMigration, "options(keep.source=FALSE); serialize(quote(NA_character_ + NA_complex_ + NA_integer_ + NA_real_), connection=NULL)");
-        assertEval(Ignored.NewRVersionMigration, "options(keep.source=FALSE); serialize(quote(111L), connection=NULL)");
-        assertEval(Ignored.NewRVersionMigration, "options(keep.source=FALSE); serialize(quote(111+8i), connection=NULL)");
-        assertEval(Ignored.NewRVersionMigration, "options(keep.source=FALSE); serialize(quote(111+11), connection=NULL)");
-        assertEval(Ignored.NewRVersionMigration, "options(keep.source=FALSE); serialize(quote(a+b), connection=NULL)");
-
-        assertEval(Ignored.NewRVersionMigration, "options(keep.source=FALSE); serialize(TRUE, connection=NULL)");
-        assertEval(Ignored.NewRVersionMigration, "options(keep.source=FALSE); serialize(FALSE, connection=NULL)");
-        assertEval(Ignored.NewRVersionMigration, "options(keep.source=FALSE); serialize(c(TRUE, FALSE, TRUE, NA, TRUE), connection=NULL)");
-        assertEval(Ignored.NewRVersionMigration, "options(keep.source=FALSE); serialize('asdf', connection=NULL)");
-        assertEval(Ignored.NewRVersionMigration, "options(keep.source=FALSE); serialize(NA_character_, connection=NULL)");
-        assertEval(Ignored.NewRVersionMigration, "options(keep.source=FALSE); serialize(NA_complex_, connection=NULL)");
-        assertEval(Ignored.NewRVersionMigration, "options(keep.source=FALSE); serialize(NA_integer_, connection=NULL)");
-        assertEval(Ignored.NewRVersionMigration, "options(keep.source=FALSE); serialize(NA_real_, connection=NULL)");
-        assertEval(Ignored.NewRVersionMigration, "options(keep.source=FALSE); serialize(111L, connection=NULL)");
-        assertEval(Ignored.NewRVersionMigration, "options(keep.source=FALSE); serialize(c(111L, 11L, 990000L, NA_integer_), connection=NULL)");
-        assertEval(Ignored.NewRVersionMigration, "options(keep.source=FALSE); serialize(111+8i, connection=NULL)");
-        assertEval(Ignored.NewRVersionMigration, "options(keep.source=FALSE); serialize(c(111+8i, 55+9i, NA), connection=NULL)");
-        assertEval(Ignored.NewRVersionMigration, "options(keep.source=FALSE); serialize(111, connection=NULL)");
-        assertEval(Ignored.NewRVersionMigration, "options(keep.source=FALSE); serialize(c(111, 99, NA, 44), connection=NULL)");
-        assertEval(Ignored.NewRVersionMigration, "options(keep.source=FALSE); serialize(as.raw(10), connection=NULL)");
-        assertEval(Ignored.NewRVersionMigration, "options(keep.source=FALSE); serialize(as.raw(210), connection=NULL)");
-        assertEval(Ignored.NewRVersionMigration, "options(keep.source=FALSE); serialize(as.raw(c(1, 55, 210)), connection=NULL)");
-
-        assertEval(Ignored.NewRVersionMigration, "options(keep.source=FALSE); serialize(quote((a+b)), connection=NULL)");
-        assertEval(Ignored.NewRVersionMigration, "options(keep.source=FALSE); serialize(quote((a %asdf% b)), connection=NULL)");
-
-        assertEval(Ignored.NewRVersionMigration, "options(keep.source=FALSE); serialize(quote(foo(a,b,c)), connection=NULL)");
-        assertEval(Ignored.NewRVersionMigration, "options(keep.source=FALSE); serialize(quote({ foo(a,b,c) }), connection=NULL)");
-        assertEval(Ignored.NewRVersionMigration, "options(keep.source=FALSE); serialize(quote(if (a) b else c), connection=NULL)");
-        assertEval(Ignored.NewRVersionMigration, "options(keep.source=FALSE); serialize(quote(if (a) {b} else {c}), connection=NULL)");
-        assertEval(Ignored.NewRVersionMigration, "options(keep.source=FALSE); serialize(quote(if ({a}) {b} else {c}), connection=NULL)");
-        assertEval(Ignored.NewRVersionMigration, "options(keep.source=FALSE); serialize(quote(while (a) b), connection=NULL)");
-        assertEval(Ignored.NewRVersionMigration, "options(keep.source=FALSE); serialize(quote(repeat {b; if (c) next else break}), connection=NULL)");
-        assertEval(Ignored.NewRVersionMigration, "options(keep.source=FALSE); serialize(quote(xxxx(yyyy=1)), connection=NULL)");
-        assertEval(Ignored.NewRVersionMigration, "options(keep.source=FALSE); serialize(quote(b + xxxx(yyyy=1)), connection=NULL)");
-        assertEval(Ignored.NewRVersionMigration, "options(keep.source=FALSE); serialize(quote(if (a * 2 < 199) b + foo(x,y,foo=z+1,bar=)), connection=NULL)");
-        assertEval(Ignored.NewRVersionMigration, "options(keep.source=FALSE); serialize(quote(\"bar\"), connection=NULL)");
-        assertEval(Ignored.NewRVersionMigration, "options(keep.source=FALSE); serialize(quote('baz'), connection=NULL)");
-        assertEval(Ignored.NewRVersionMigration, "setClass('foo', slots = c(x='numeric', y='numeric')); t1 <- new('foo', x=4, y=c(77,88)); options(keep.source=FALSE); serialize(t1, connection=NULL)");
-        assertEval(Ignored.NewRVersionMigration, "options(keep.source=FALSE); serialize(quote(a(b(c(d(function (e, ...) { f(g)$h.i}))))), connection=NULL)");
-        assertEval(Ignored.NewRVersionMigration, "options(keep.source=FALSE); serialize(quote(f(g)$h.i), connection=NULL)");
-        assertEval(Ignored.NewRVersionMigration, "options(keep.source=FALSE); val <- new.env(hash=FALSE); serialize(val, connection=NULL)");
-        assertEval(Ignored.NewRVersionMigration, "options(keep.source=FALSE); val <- list(enclos = new.env(hash=FALSE)); serialize(val, connection=NULL)");
-        assertEval(Ignored.NewRVersionMigration, "options(keep.source=FALSE); val <- defaultPrototype(); serialize(val, connection=NULL)");
-        assertEval(Ignored.NewRVersionMigration, "options(keep.source=FALSE); serialize(quote(function() new(\"foo\", x)), connection=NULL)");
-        assertEval(Ignored.NewRVersionMigration, "options(keep.source=FALSE); serialize(quote(function(x) { new(\"BAR\", x) }), connection=NULL)");
-        assertEval(Ignored.NewRVersionMigration, "options(keep.source=FALSE); serialize(quote(function(x, ...) { new(\"BAR\", x) }), connection=NULL)");
-        assertEval(Ignored.NewRVersionMigration, "options(keep.source=FALSE); serialize(quote(function(x,y) { new(\"BAR\", x) }), connection=NULL)");
-        assertEval(Ignored.NewRVersionMigration, "options(keep.source=FALSE); serialize(quote(function(x,y) { TRUE }), connection=NULL)");
-        assertEval(Ignored.NewRVersionMigration, "options(keep.source=FALSE); serialize(quote(function(x,y,...) { 1 }), connection=NULL)");
-        assertEval(Ignored.NewRVersionMigration, "options(keep.source=FALSE); serialize(quote(function(x,y=1,...) { NA }), connection=NULL)");
-        assertEval(Ignored.NewRVersionMigration, "options(keep.source=FALSE); serialize(quote(function(x={1 + a},y,...) { NA }), connection=NULL)");
-        assertEval(Ignored.NewRVersionMigration, "options(keep.source=FALSE); serialize(quote(function(x={1 + a},y,...) { !!NA }), connection=NULL)");
-        assertEval(Ignored.NewRVersionMigration, "options(keep.source=FALSE); serialize(quote(function(x={1 + a},y,...) { !1+5i }), connection=NULL)");
-        assertEval(Ignored.NewRVersionMigration, "options(keep.source=FALSE); serialize(quote(function(x={1 + a},y=c(1,2,3),z=\"foo\",...) { !1+5i }), connection=NULL)");
-
-        assertEval(Ignored.NewRVersionMigration, "options(keep.source=FALSE); serialize(quote(function(x) { `+`(`(`(\"BAR\"), x) }), connection=NULL)");
-
-        assertEval(Ignored.NewRVersionMigration, "options(keep.source=FALSE); val <- new.env(hash=FALSE); val$a <- 'foo'; serialize(val, connection=NULL)");
-        assertEval(Ignored.NewRVersionMigration, "options(keep.source=FALSE); val <- new.env(hash=FALSE); val$b <- 123; serialize(val, connection=NULL)");
-        assertEval(Ignored.NewRVersionMigration, "options(keep.source=FALSE); val <- new.env(hash=FALSE); val$c <- 1233L; serialize(val, connection=NULL)");
-        assertEval(Ignored.NewRVersionMigration, "options(keep.source=FALSE); val <- new.env(hash=FALSE); val$d <- TRUE; serialize(val, connection=NULL)");
-        assertEval(Ignored.NewRVersionMigration, "options(keep.source=FALSE); val <- new.env(hash=FALSE); val$e <- 5+9i; serialize(val, connection=NULL)");
-        assertEval(Ignored.NewRVersionMigration, "options(keep.source=FALSE); val <- new.env(hash=FALSE); val$f <- NA; serialize(val, connection=NULL)");
-
-        // active bindings
-        assertEval(Ignored.NewRVersionMigration, "options(keep.source=FALSE); val <- new.env(hash=FALSE); makeActiveBinding('a', function(x) print('hello'), val); serialize(val, connection=NULL)");
-        assertEval("options(keep.source=FALSE); val <- new.env(hash=FALSE); makeActiveBinding('a', function(x) print('hello'), val); data <- serialize(val, connection=NULL); newenv <- unserialize(rawConnection(data)); newenv$a");
-
-        assertEval(Ignored.NewRVersionMigration, "options(keep.source=FALSE); mc <- setClass('FooSerial0', representation(a = 'call')); obj <- new('FooSerial0'); serialize(obj, connection=NULL)");
-        assertEval(Ignored.ImplementationError, "options(keep.source=FALSE); fc <- setClass('FooSerial1', representation(a = 'call')); serialize(fc, connection=NULL)");
-=======
         assertEval(template("options(keep.source=FALSE); serialize(quote(x), connection=NULL, version=%0)", VERSIONS));
         assertEval(template("options(keep.source=FALSE); serialize(quote(TRUE), connection=NULL, version=%0)", VERSIONS));
         assertEval(template("options(keep.source=FALSE); serialize(quote(FALSE), connection=NULL, version=%0)", VERSIONS));
@@ -211,7 +129,6 @@
 
         assertEval(template("options(keep.source=FALSE); mc <- setClass('FooSerial0', representation(a = 'call')); obj <- new('FooSerial0'); serialize(obj, connection=NULL, version=%0)", VERSIONS));
         assertEval(Ignored.ImplementationError, template("options(keep.source=FALSE); fc <- setClass('FooSerial1', representation(a = 'call')); serialize(fc, connection=NULL, version=%0)", VERSIONS));
->>>>>>> 8aa10b52
 
         assertEval(template(
                         "{ options(keep.source=FALSE); f <- function() NULL; attributes(f) <- list(skeleton=quote(`<undef>`())); data <- serialize(f, conn=NULL, version=%0); unserialize(conn=data) }",
