--- conflicted
+++ resolved
@@ -111,17 +111,11 @@
         assertEval("{ strsplit(\"a,h,o,j\", split=\",\") }");
         assertEval("{ strsplit(\"abc\", \".\", fixed = TRUE, perl=FALSE) }");
         // Warning text formats differently
-<<<<<<< HEAD
-        assertEval(Ignored.OutputFormatting, "{ strsplit(\"abc\", \".\", fixed = TRUE, perl=TRUE) }");
-        assertEval("{ strsplit(\"abc\", \".\", fixed = FALSE, perl=FALSE) }");
-        assertEval("{ strsplit(\"abc\", \".\", fixed = FALSE, perl=TRUE) }");
-=======
         assertEval(Output.IgnoreWarningContext, "{ strsplit(\"abc\", \".\", fixed = TRUE, perl=TRUE) }");
         assertEval("{ strsplit(\"abc\", \".\", fixed = FALSE, perl=FALSE) }");
         assertEval("{ strsplit(\"abc\", \".\", fixed = FALSE, perl=TRUE) }");
 
         assertEval("{ .Internal(strsplit(7, \"42\", F, F, F)) }");
         assertEval("{ .Internal(strsplit(\"7\", 42, F, F, F)) }");
->>>>>>> bd84f9ec
     }
 }