/*
 * Copyright (c) 2013, 2016, Oracle and/or its affiliates. All rights reserved.
 * DO NOT ALTER OR REMOVE COPYRIGHT NOTICES OR THIS FILE HEADER.
 *
 * This code is free software; you can redistribute it and/or modify it
 * under the terms of the GNU General Public License version 2 only, as
 * published by the Free Software Foundation.
 *
 * This code is distributed in the hope that it will be useful, but WITHOUT
 * ANY WARRANTY; without even the implied warranty of MERCHANTABILITY or
 * FITNESS FOR A PARTICULAR PURPOSE.  See the GNU General Public License
 * version 2 for more details (a copy is included in the LICENSE file that
 * accompanied this code).
 *
 * You should have received a copy of the GNU General Public License version
 * 2 along with this work; if not, write to the Free Software Foundation,
 * Inc., 51 Franklin St, Fifth Floor, Boston, MA 02110-1301 USA.
 *
 * Please contact Oracle, 500 Oracle Parkway, Redwood Shores, CA 94065 USA
 * or visit www.oracle.com if you need additional information or have any
 * questions.
 */
package com.oracle.truffle.r.nodes.builtin.base;

import static com.oracle.truffle.r.runtime.RBuiltinKind.PRIMITIVE;

import com.oracle.truffle.api.CompilerDirectives;
import com.oracle.truffle.api.dsl.Specialization;
import com.oracle.truffle.r.nodes.builtin.CastBuilder;
import com.oracle.truffle.r.nodes.builtin.RBuiltinNode;
import com.oracle.truffle.r.runtime.RBuiltin;
import com.oracle.truffle.r.runtime.RRuntime;
import com.oracle.truffle.r.runtime.data.RAttributeProfiles;
import com.oracle.truffle.r.runtime.data.RComplex;
import com.oracle.truffle.r.runtime.data.RComplexVector;
import com.oracle.truffle.r.runtime.data.RDataFactory;
import com.oracle.truffle.r.runtime.data.RDoubleVector;
import com.oracle.truffle.r.runtime.data.RMissing;
import com.oracle.truffle.r.runtime.data.model.RAbstractDoubleVector;
import com.oracle.truffle.r.runtime.ops.BinaryArithmetic;
import com.oracle.truffle.r.runtime.ops.UnaryArithmetic;
import com.oracle.truffle.r.runtime.ops.UnaryArithmeticFactory;
import com.oracle.truffle.r.runtime.ops.na.NACheck;

@RBuiltin(name = "round", kind = PRIMITIVE, parameterNames = {"x", "digits"})
public abstract class Round extends RBuiltinNode {

    public static final UnaryArithmeticFactory ROUND = RoundArithmetic::new;

    @Child private RoundArithmetic roundOp = new RoundArithmetic();

    private final NACheck check = NACheck.create();
    private final RAttributeProfiles attrProfiles = RAttributeProfiles.create();

    @Override
    public Object[] getDefaultParameterValues() {
        return new Object[]{RMissing.instance, 0};
    }

    @Override
    protected void createCasts(CastBuilder casts) {
        casts.toInteger(1);
    }

    @Specialization
    protected double round(int x, @SuppressWarnings("unused") int digits) {
        controlVisibility();
        check.enable(x);
        return check.check(x) ? RRuntime.DOUBLE_NA : x;
    }

    @Specialization
    protected double round(byte x, @SuppressWarnings("unused") int digits) {
        controlVisibility();
        check.enable(x);
        return check.check(x) ? RRuntime.DOUBLE_NA : x;
    }

    @Specialization(guards = "digits == 0")
    protected double round(double x, @SuppressWarnings("unused") int digits) {
        controlVisibility();
        check.enable(x);
        return check.check(x) ? RRuntime.DOUBLE_NA : roundOp.op(x);
    }

    @Specialization(guards = "digits != 0")
    protected double roundDigits(double x, int digits) {
        controlVisibility();
        check.enable(x);
        return check.check(x) ? RRuntime.DOUBLE_NA : roundOp.opd(x, digits);
    }

    @Specialization(guards = "digits == 0")
    protected RDoubleVector round(RAbstractDoubleVector x, int digits) {
        controlVisibility();
        double[] result = new double[x.getLength()];
        check.enable(x);
        for (int i = 0; i < x.getLength(); i++) {
            double value = x.getDataAt(i);
            result[i] = check.check(value) ? RRuntime.DOUBLE_NA : round(value, digits);
        }
        RDoubleVector ret = RDataFactory.createDoubleVector(result, check.neverSeenNA());
        ret.copyAttributesFrom(attrProfiles, x);
        return ret;
    }

    @Specialization(guards = "digits != 0")
    protected RDoubleVector roundDigits(RAbstractDoubleVector x, int digits) {
        controlVisibility();
        double[] result = new double[x.getLength()];
        check.enable(x);
        for (int i = 0; i < x.getLength(); i++) {
            double value = x.getDataAt(i);
            result[i] = check.check(value) ? RRuntime.DOUBLE_NA : roundDigits(value, digits);
        }
        RDoubleVector ret = RDataFactory.createDoubleVector(result, check.neverSeenNA());
        ret.copyAttributesFrom(attrProfiles, x);
        return ret;
    }

    @Specialization(guards = "digits == 0")
    protected RComplex round(RComplex x, @SuppressWarnings("unused") int digits) {
        controlVisibility();
        check.enable(x);
        return check.check(x) ? RComplex.NA : roundOp.op(x.getRealPart(), x.getImaginaryPart());
    }

    @Specialization(guards = "digits != 0")
    protected RComplex roundDigits(RComplex x, int digits) {
        controlVisibility();
        check.enable(x);
        return check.check(x) ? RComplex.NA : roundOp.opd(x.getRealPart(), x.getImaginaryPart(), digits);
    }

    @Specialization(guards = "digits == 0")
    protected RComplexVector round(RAbstractComplexVector x, int digits) {
        controlVisibility();
        double[] result = new double[x.getLength() << 1];
        check.enable(x);
        for (int i = 0; i < x.getLength(); i++) {
            RComplex z = x.getDataAt(i);
            RComplex r = check.check(z) ? RComplex.NA : round(z, digits);
            result[2 * i] = r.getRealPart();
            result[2 * i + 1] = r.getImaginaryPart();
            check.check(r);
        }
        RComplexVector ret = RDataFactory.createComplexVector(result, check.neverSeenNA());
        ret.copyAttributesFrom(attrProfiles, x);
        return ret;
    }

    @Specialization(guards = "digits != 0")
    protected RComplexVector roundDigits(RAbstractComplexVector x, int digits) {
        controlVisibility();
        double[] result = new double[x.getLength() << 1];
        check.enable(x);
        for (int i = 0; i < x.getLength(); i++) {
            RComplex z = x.getDataAt(i);
            RComplex r = check.check(z) ? RComplex.NA : roundDigits(z, digits);
            result[2 * i] = r.getRealPart();
            result[2 * i + 1] = r.getImaginaryPart();
            check.check(r);
        }
        RComplexVector ret = RDataFactory.createComplexVector(result, check.neverSeenNA());
        ret.copyAttributesFrom(attrProfiles, x);
        return ret;
    }
<<<<<<< HEAD

    public static class RoundArithmetic extends UnaryArithmetic {

        @Child private BinaryArithmetic pow;

        @Override
        public int op(int op) {
            return op;
        }

        @Override
        public double op(double op) {
            return Math.rint(op);
        }

        @Override
        public int op(byte op) {
            return op;
        }

        @Override
        public RComplex op(double re, double im) {
            return RDataFactory.createComplex(op(re), op(im));
        }

        public double opd(double op, int digits) {
            return fround(op, digits);
        }

        public RComplex opd(double re, double im, int digits) {
            return zrround(re, im, digits);
        }

        // The logic for fround and zrround (z_rround) is derived from GNU R.

        private static final int F_MAX_DIGITS = 308; // IEEE constant

        private double fround(double x, double digits) {
            double pow10;
            double sgn;
            double intx;
            int dig;

            if (Double.isNaN(x) || Double.isNaN(digits)) {
                return x + digits;
            }
            if (!RRuntime.isFinite(x)) {
                return x;
            }
            if (digits == Double.POSITIVE_INFINITY) {
                return x;
            } else if (digits == Double.NEGATIVE_INFINITY) {
                return 0.0;
            }

            double dd = digits;
            double xx = x;

            if (dd > F_MAX_DIGITS) {
                dd = F_MAX_DIGITS;
            }

            dig = (int) Math.floor(dd + 0.5);
            if (xx < 0.0) {
                sgn = -1.0;
                xx = -xx;
            } else {
                sgn = 1.0;
            }

            if (dig == 0) {
                return sgn * op(xx);
            } else if (dig > 0) {
                pow10 = rpowdi(10.0, dig);
                intx = Math.floor(xx);
                // System.out.println(String.format("X %.22f RINT1 %.22f POW10 %.22f INTX %.22f",
                // new BigDecimal(x),
                // new BigDecimal(Math.rint((xx - intx) * pow10)), new BigDecimal(pow10),
                // new BigDecimal(intx)));
                return sgn * (intx + Math.rint((xx - intx) * pow10) / pow10);
            } else {
                pow10 = rpowdi(10.0, -dig);
                // System.out.println(String.format("RINT2 %.22f", new BigDecimal(Math.rint(xx /
                // pow10))));
                return sgn * Math.rint(xx / pow10) * pow10;
            }
        }

        private double rpowdi(double x, int n) {
            double result = 1.0;

            if (Double.isNaN(x)) {
                return x;
            }
            if (n != 0) {
                if (!RRuntime.isFinite(x)) {
                    return rpow(x, n);
                }
                int nn = n;
                double xx = x;
                boolean isNeg = (n < 0);
                if (isNeg) {
                    nn = -nn;
                }
                for (;;) {
                    if ((nn & 1) != 0) {
                        result *= xx;
                    }
                    if ((nn >>= 1) != 0) {
                        xx *= xx;
                    } else {
                        break;
                    }
                }
                if (isNeg) {
                    result = 1.0 / result;
                }
            }
            return result;
        }

        private static double myfmod(double x1, double x2) {
            double q = x1 / x2;
            return x1 - Math.floor(q) * x2;
        }

        private double rpow(double x, double y) {
            if (x == 1.0 || y == 0.0) {
                return 1.0;
            }
            if (x == 0.0) {
                if (y > 0.0) {
                    return 0.0;
                }
                return Double.POSITIVE_INFINITY;
            }
            if (RRuntime.isFinite(x) && RRuntime.isFinite(y)) {
                if (pow == null) {
                    CompilerDirectives.transferToInterpreterAndInvalidate();
                    pow = insert(BinaryArithmetic.POW.create());
                }
                return pow.op(x, y);
            }
            if (Double.isNaN(x) || Double.isNaN(y)) {
                return x + y; // assuming IEEE 754; otherwise return NaN
            }
            if (!RRuntime.isFinite(x)) {
                if (x > 0) { /* Inf ^ y */
                    return (y < 0.0) ? 0.0 : Double.POSITIVE_INFINITY;
                } else { /* (-Inf) ^ y */
                    if (RRuntime.isFinite(y) && y == Math.floor(y)) { /* (-Inf) ^ n */
                        return (y < 0.0) ? 0.0 : (myfmod(y, 2.0) != 0.0 ? x : -x);
                    }
                }
            }
            if (!RRuntime.isFinite(y)) {
                if (x >= 0) {
                    if (y > 0) { /* y == +Inf */
                        return (x >= 1) ? Double.POSITIVE_INFINITY : 0.0;
                    } else {
                        /* y == -Inf */
                        return (x < 1) ? Double.POSITIVE_INFINITY : 0.0;
                    }
                }
            }
            // all other cases: (-Inf)^{+-Inf, non-int}; (neg)^{+-Inf}
            return Double.NaN;
        }

        private RComplex zrround(double re, double im, int digits) {
            return RDataFactory.createComplex(fround(re, digits), fround(im, digits));
        }

    }
=======
>>>>>>> c6321b85
}<|MERGE_RESOLUTION|>--- conflicted
+++ resolved
@@ -36,6 +36,7 @@
 import com.oracle.truffle.r.runtime.data.RDataFactory;
 import com.oracle.truffle.r.runtime.data.RDoubleVector;
 import com.oracle.truffle.r.runtime.data.RMissing;
+import com.oracle.truffle.r.runtime.data.model.RAbstractComplexVector;
 import com.oracle.truffle.r.runtime.data.model.RAbstractDoubleVector;
 import com.oracle.truffle.r.runtime.ops.BinaryArithmetic;
 import com.oracle.truffle.r.runtime.ops.UnaryArithmetic;
@@ -165,7 +166,6 @@
         ret.copyAttributesFrom(attrProfiles, x);
         return ret;
     }
-<<<<<<< HEAD
 
     public static class RoundArithmetic extends UnaryArithmetic {
 
@@ -340,6 +340,4 @@
         }
 
     }
-=======
->>>>>>> c6321b85
 }