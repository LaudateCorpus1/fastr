--- conflicted
+++ resolved
@@ -49,13 +49,9 @@
 import com.oracle.truffle.r.runtime.data.RAttributable;
 import com.oracle.truffle.r.runtime.data.RBaseObject;
 import com.oracle.truffle.r.runtime.data.RFunction;
-<<<<<<< HEAD
 import com.oracle.truffle.r.runtime.data.RLogicalVector;
 import com.oracle.truffle.r.runtime.data.RMissing;
 import com.oracle.truffle.r.runtime.data.RPairList;
-import com.oracle.truffle.r.runtime.data.RTypedValue;
-=======
->>>>>>> 8ebf15e3
 
 public class PrintFunctions {
 
@@ -92,13 +88,8 @@
         }
 
         @Specialization(guards = "isS4(o)")
-<<<<<<< HEAD
-        protected Object printDefaultS4(@SuppressWarnings("unused") VirtualFrame frame, RTypedValue o, Object digits, boolean quote, Object naPrint, Object printGap, boolean right, Object max,
+        protected Object printDefaultS4(@SuppressWarnings("unused") VirtualFrame frame, RBaseObject o, Object digits, boolean quote, Object naPrint, Object printGap, boolean right, Object max,
                         boolean useSource,
-=======
-        protected Object printDefaultS4(@SuppressWarnings("unused") VirtualFrame frame, RBaseObject o, Object digits, boolean quote, Object naPrint, Object printGap, boolean right, Object max,
-                        boolean useSource, boolean noOpt,
->>>>>>> 8ebf15e3
                         @Cached("createShowFunction(frame)") RFunction showFunction) {
             // TODO: the same as above
             boolean noOpt = true;
