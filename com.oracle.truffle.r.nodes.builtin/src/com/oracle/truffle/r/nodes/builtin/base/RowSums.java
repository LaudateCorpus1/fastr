/*
 * This material is distributed under the GNU General Public License
 * Version 2. You may review the terms of this license at
 * http://www.gnu.org/licenses/gpl-2.0.html
 *
 * Copyright (c) 2014, Purdue University
 * Copyright (c) 2014, 2016, Oracle and/or its affiliates
 *
 * All rights reserved.
 */
package com.oracle.truffle.r.nodes.builtin.base;

import static com.oracle.truffle.r.runtime.builtins.RBehavior.PURE;
import static com.oracle.truffle.r.runtime.builtins.RBuiltinKind.INTERNAL;

<<<<<<< HEAD
import com.oracle.truffle.api.CompilerDirectives.TruffleBoundary;
import com.oracle.truffle.api.dsl.Specialization;
import com.oracle.truffle.api.profiles.ConditionProfile;
import com.oracle.truffle.api.profiles.LoopConditionProfile;
import com.oracle.truffle.r.nodes.builtin.CastBuilder;
import com.oracle.truffle.r.nodes.builtin.RBuiltinNode;
import com.oracle.truffle.r.runtime.RError;
import com.oracle.truffle.r.runtime.RRuntime;
import com.oracle.truffle.r.runtime.builtins.RBuiltin;
import com.oracle.truffle.r.runtime.data.RDataFactory;
=======
import com.oracle.truffle.api.dsl.Specialization;
import com.oracle.truffle.r.runtime.builtins.RBuiltin;
>>>>>>> bd84f9ec
import com.oracle.truffle.r.runtime.data.RDoubleVector;
import com.oracle.truffle.r.runtime.data.model.RAbstractDoubleVector;
import com.oracle.truffle.r.runtime.data.model.RAbstractIntVector;
import com.oracle.truffle.r.runtime.data.model.RAbstractLogicalVector;
<<<<<<< HEAD
import com.oracle.truffle.r.runtime.data.model.RAbstractStringVector;
import com.oracle.truffle.r.runtime.data.model.RAbstractVector;
import com.oracle.truffle.r.runtime.ops.BinaryArithmetic;
import com.oracle.truffle.r.runtime.ops.na.NACheck;

@RBuiltin(name = "rowSums", kind = INTERNAL, parameterNames = {"X", "m", "n", "na.rm"}, behavior = PURE)
public abstract class RowSums extends RBuiltinNode {

    /*
     * this builtin unrolls the innermost loop (calculating multiple sums at once) to optimize cache
     * behavior.
     */
    private static final int UNROLL = 8;

    @Child private BinaryArithmetic add = BinaryArithmetic.ADD.create();

    private final NACheck na = NACheck.create();

    private final ConditionProfile removeNA = ConditionProfile.createBinaryProfile();
    private final ConditionProfile remainderProfile = ConditionProfile.createBinaryProfile();
    private final LoopConditionProfile outerProfile = LoopConditionProfile.createCountingProfile();
    private final LoopConditionProfile innerProfile = LoopConditionProfile.createCountingProfile();

    @Override
    protected void createCasts(CastBuilder casts) {
        casts.toInteger(1).toInteger(2);
    }

    @FunctionalInterface
    private interface GetFunction<T extends RAbstractVector> {
        double get(T vector, NACheck na, int index);
    }

    private <T extends RAbstractVector> RDoubleVector performSums(T x, int rowNum, int colNum, byte naRm, GetFunction<T> get) {
        reportWork(x.getLength());
        double[] result = new double[rowNum];
        final boolean rna = removeNA.profile(naRm == RRuntime.LOGICAL_TRUE);
        na.enable(x);
        outerProfile.profileCounted(rowNum / 4);
        innerProfile.profileCounted(colNum);
        int i = 0;
        // the unrolled loop cannot handle NA values
        if (!na.isEnabled()) {
            while (outerProfile.inject(i <= rowNum - UNROLL)) {
                double[] sum = new double[UNROLL];
                int pos = i;
                for (int c = 0; innerProfile.inject(c < colNum); c++) {
                    for (int unroll = 0; unroll < UNROLL; unroll++) {
                        sum[unroll] = add.op(sum[unroll], get.get(x, na, pos + unroll));
                    }
                    pos += rowNum;
                }
                for (int unroll = 0; unroll < UNROLL; unroll++) {
                    result[i + unroll] = sum[unroll];
                }
                i += UNROLL;
            }
        }
        if (remainderProfile.profile(i < rowNum)) {
            while (i < rowNum) {
                double sum = 0;
                int pos = i;
                for (int c = 0; innerProfile.inject(c < colNum); c++) {
                    double el = get.get(x, na, pos);
                    pos += rowNum;
                    if (Double.isNaN(el)) {
                        // call check to make sure neverSeenNA is correct
                        na.check(el);
                        if (!rna) {
                            sum = el;
                            break;
                        }
                    } else {
                        sum = add.op(sum, el);
                    }
                }
                result[i] = sum;
                i++;
            }
        }
        return RDataFactory.createDoubleVector(result, na.neverSeenNA());
    }

    @Specialization
    protected RDoubleVector rowSums(RAbstractDoubleVector x, int rowNum, int colNum, byte naRm) {
        return performSums(x, rowNum, colNum, naRm, (v, nacheck, i) -> v.getDataAt(i));
    }
=======
>>>>>>> bd84f9ec

@RBuiltin(name = "rowSums", kind = INTERNAL, parameterNames = {"X", "m", "n", "na.rm"}, behavior = PURE)
public abstract class RowSums extends RowSumsBase {
    @Specialization
    protected RDoubleVector rowSums(RAbstractDoubleVector x, int rowNum, int colNum, boolean naRm) {
        return accumulateRows(x, rowNum, colNum, naRm, (sum, cnt) -> sum, (v, nacheck, i) -> v.getDataAt(i));
    }

    @Specialization
    protected RDoubleVector rowSums(RAbstractIntVector x, int rowNum, int colNum, boolean naRm) {
        return accumulateRows(x, rowNum, colNum, naRm, (sum, cnt) -> sum, (v, nacheck, i) -> nacheck.convertIntToDouble(v.getDataAt(i)));
    }

    @Specialization
    protected RDoubleVector rowSums(RAbstractLogicalVector x, int rowNum, int colNum, boolean naRm) {
        return accumulateRows(x, rowNum, colNum, naRm, (sum, cnt) -> sum, (v, nacheck, i) -> nacheck.convertLogicalToDouble(v.getDataAt(i)));
    }
}<|MERGE_RESOLUTION|>--- conflicted
+++ resolved
@@ -13,115 +13,12 @@
 import static com.oracle.truffle.r.runtime.builtins.RBehavior.PURE;
 import static com.oracle.truffle.r.runtime.builtins.RBuiltinKind.INTERNAL;
 
-<<<<<<< HEAD
-import com.oracle.truffle.api.CompilerDirectives.TruffleBoundary;
-import com.oracle.truffle.api.dsl.Specialization;
-import com.oracle.truffle.api.profiles.ConditionProfile;
-import com.oracle.truffle.api.profiles.LoopConditionProfile;
-import com.oracle.truffle.r.nodes.builtin.CastBuilder;
-import com.oracle.truffle.r.nodes.builtin.RBuiltinNode;
-import com.oracle.truffle.r.runtime.RError;
-import com.oracle.truffle.r.runtime.RRuntime;
-import com.oracle.truffle.r.runtime.builtins.RBuiltin;
-import com.oracle.truffle.r.runtime.data.RDataFactory;
-=======
 import com.oracle.truffle.api.dsl.Specialization;
 import com.oracle.truffle.r.runtime.builtins.RBuiltin;
->>>>>>> bd84f9ec
 import com.oracle.truffle.r.runtime.data.RDoubleVector;
 import com.oracle.truffle.r.runtime.data.model.RAbstractDoubleVector;
 import com.oracle.truffle.r.runtime.data.model.RAbstractIntVector;
 import com.oracle.truffle.r.runtime.data.model.RAbstractLogicalVector;
-<<<<<<< HEAD
-import com.oracle.truffle.r.runtime.data.model.RAbstractStringVector;
-import com.oracle.truffle.r.runtime.data.model.RAbstractVector;
-import com.oracle.truffle.r.runtime.ops.BinaryArithmetic;
-import com.oracle.truffle.r.runtime.ops.na.NACheck;
-
-@RBuiltin(name = "rowSums", kind = INTERNAL, parameterNames = {"X", "m", "n", "na.rm"}, behavior = PURE)
-public abstract class RowSums extends RBuiltinNode {
-
-    /*
-     * this builtin unrolls the innermost loop (calculating multiple sums at once) to optimize cache
-     * behavior.
-     */
-    private static final int UNROLL = 8;
-
-    @Child private BinaryArithmetic add = BinaryArithmetic.ADD.create();
-
-    private final NACheck na = NACheck.create();
-
-    private final ConditionProfile removeNA = ConditionProfile.createBinaryProfile();
-    private final ConditionProfile remainderProfile = ConditionProfile.createBinaryProfile();
-    private final LoopConditionProfile outerProfile = LoopConditionProfile.createCountingProfile();
-    private final LoopConditionProfile innerProfile = LoopConditionProfile.createCountingProfile();
-
-    @Override
-    protected void createCasts(CastBuilder casts) {
-        casts.toInteger(1).toInteger(2);
-    }
-
-    @FunctionalInterface
-    private interface GetFunction<T extends RAbstractVector> {
-        double get(T vector, NACheck na, int index);
-    }
-
-    private <T extends RAbstractVector> RDoubleVector performSums(T x, int rowNum, int colNum, byte naRm, GetFunction<T> get) {
-        reportWork(x.getLength());
-        double[] result = new double[rowNum];
-        final boolean rna = removeNA.profile(naRm == RRuntime.LOGICAL_TRUE);
-        na.enable(x);
-        outerProfile.profileCounted(rowNum / 4);
-        innerProfile.profileCounted(colNum);
-        int i = 0;
-        // the unrolled loop cannot handle NA values
-        if (!na.isEnabled()) {
-            while (outerProfile.inject(i <= rowNum - UNROLL)) {
-                double[] sum = new double[UNROLL];
-                int pos = i;
-                for (int c = 0; innerProfile.inject(c < colNum); c++) {
-                    for (int unroll = 0; unroll < UNROLL; unroll++) {
-                        sum[unroll] = add.op(sum[unroll], get.get(x, na, pos + unroll));
-                    }
-                    pos += rowNum;
-                }
-                for (int unroll = 0; unroll < UNROLL; unroll++) {
-                    result[i + unroll] = sum[unroll];
-                }
-                i += UNROLL;
-            }
-        }
-        if (remainderProfile.profile(i < rowNum)) {
-            while (i < rowNum) {
-                double sum = 0;
-                int pos = i;
-                for (int c = 0; innerProfile.inject(c < colNum); c++) {
-                    double el = get.get(x, na, pos);
-                    pos += rowNum;
-                    if (Double.isNaN(el)) {
-                        // call check to make sure neverSeenNA is correct
-                        na.check(el);
-                        if (!rna) {
-                            sum = el;
-                            break;
-                        }
-                    } else {
-                        sum = add.op(sum, el);
-                    }
-                }
-                result[i] = sum;
-                i++;
-            }
-        }
-        return RDataFactory.createDoubleVector(result, na.neverSeenNA());
-    }
-
-    @Specialization
-    protected RDoubleVector rowSums(RAbstractDoubleVector x, int rowNum, int colNum, byte naRm) {
-        return performSums(x, rowNum, colNum, naRm, (v, nacheck, i) -> v.getDataAt(i));
-    }
-=======
->>>>>>> bd84f9ec
 
 @RBuiltin(name = "rowSums", kind = INTERNAL, parameterNames = {"X", "m", "n", "na.rm"}, behavior = PURE)
 public abstract class RowSums extends RowSumsBase {
