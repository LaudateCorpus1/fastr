#  File src/library/base/R/New-Internal.R
#  Part of the R package, http://www.R-project.org
#
#  Copyright (C) 1995-2013 The R Core Team
#
#  This program is free software; you can redistribute it and/or modify
#  it under the terms of the GNU General Public License as published by
#  the Free Software Foundation; either version 2 of the License, or
#  (at your option) any later version.
#
#  This program is distributed in the hope that it will be useful,
#  but WITHOUT ANY WARRANTY; without even the implied warranty of
#  MERCHANTABILITY or FITNESS FOR A PARTICULAR PURPOSE.  See the
#  GNU General Public License for more details.
#
#  A copy of the GNU General Public License is available at
#  http://www.r-project.org/Licenses/

#geterrmessage <- function() .Internal(geterrmessage())

#try <- function(expr, silent = FALSE) {
#  tryCatch(expr, error = function(e) {
#        call <- conditionCall(e)
#        if (! is.null(call)) {
#          ## Patch up the call to produce nicer result for testing as
#          ## try(stop(...)).  This will need adjusting if the
#          ## implementation of tryCatch changes.
#          ## Use identical() since call[[1L]] can be non-atomic.
#          if (identical(call[[1L]], quote(doTryCatch)))
#            call <- sys.call(-4L)
#          dcall <- deparse(call)[1L]
#          prefix <- paste("Error in", dcall, ": ")
#          LONG <- 75L # to match value in errors.c
#          msg <- conditionMessage(e)
#          sm <- strsplit(msg, "\n")[[1L]]
#          w <- 14L + nchar(dcall, type="w") + nchar(sm[1L], type="w")
#          ## this could be NA if any of this is invalid in a MBCS
#          if(is.na(w))
#            w <-  14L + nchar(dcall, type="b") + nchar(sm[1L], type="b")
#          if (w > LONG)
#            prefix <- paste0(prefix, "\n  ")
#        }
#        else prefix <- "Error : "
#        msg <- paste0(prefix, conditionMessage(e), "\n")
#        ## Store the error message for legacy uses of try() with
#        ## geterrmessage().
#        .Internal(seterrmessage(msg[1L]))
#        if (! silent && identical(getOption("show.error.messages"), TRUE)) {
#          cat(msg, file = stderr())
#          .Internal(printDeferredWarnings())
#        }
#        invisible(structure(msg, class = "try-error", condition = e))
#      })
#}
#
#comment <- function(x) .Internal(comment(x))
#`comment<-` <- function(x, value) .Internal("comment<-"(x, value))
#
#logb <- function(x, base=exp(1)) if(missing(base)) log(x) else log(x, base)
#
#atan2 <- function(y, x) .Internal(atan2(y, x))
#
#beta <- function(a, b) .Internal( beta(a, b))
#lbeta <- function(a, b) .Internal(lbeta(a, b))
#
#psigamma <- function(x, deriv = 0L) .Internal(psigamma(x, deriv))
#
#factorial <- function(x) gamma(x + 1)
#lfactorial <- function(x) lgamma(x + 1)
#
#choose <- function(n, k) .Internal(choose(n, k))
#lchoose <- function(n, k) .Internal(lchoose(n, k))
#
##-- 2nd part --
R.Version <- function() .Internal(Version())

commandArgs <- function(trailingOnly = FALSE) {
  args <- .Internal(commandArgs())
  if(trailingOnly) {
    m <- match("--args", args, 0L)
    if(m) args[-seq_len(m)] else character()
  } else args
}

#args <- function(name) .Internal(args(name))

cbind <- function(..., deparse.level = 1)
  .Internal(cbind(deparse.level, ...))

rbind <- function(..., deparse.level = 1)
<<<<<<< HEAD
	# TODO: if the name of the internal and of R function is the same then R function is not picked up
  .Internal(rbind.internal(deparse.level, ...))
=======
  .Internal(rbind(deparse.level, ...))
>>>>>>> 39264652

### for methods:::bind_activation
#.__H__.cbind <- cbind
#.__H__.rbind <- rbind
#

# convert deparsing options to bitmapped integer

.deparseOpts <- function(control) {
  opts <- pmatch(as.character(control),
      ## the exact order of these is determined by the integer codes in
      ## ../../../include/Defn.h
      c("all",
          "keepInteger", "quoteExpressions", "showAttributes",
          "useSource", "warnIncomplete", "delayPromises",
          "keepNA", "S_compatible"))
  if (anyNA(opts))
    stop(sprintf(ngettext(as.integer(sum(is.na(opts))),
                "deparse option %s is not recognized",
                "deparse options %s are not recognized"),
            paste(sQuote(control[is.na(opts)]), collapse=", ")),
        call. = FALSE, domain = NA)
  if (any(opts == 1L))
    opts <- unique(c(opts[opts != 1L], 2L,3L,4L,5L,6L,8L)) # not (7,9)
  return(sum(2^(opts-2)))
}

deparse <-
    function(expr, width.cutoff = 60L,
        backtick = mode(expr) %in% c("call", "expression", "(", "function"),
        control = c("keepInteger", "showAttributes", "keepNA"),
        nlines = -1L)
  .Internal(deparse(expr, width.cutoff, backtick,
          .deparseOpts(control), nlines))

do.call <- function(what, args, quote = FALSE, envir = parent.frame())
{
  if (!is.list(args))
    stop("second argument must be a list")
  if (quote)
    args <- lapply(args, enquote)
  .Internal(do.call(what, args, envir))
}

drop <- function(x) .Internal(drop(x))

#format.info <- function(x, digits = NULL, nsmall = 0L)
#  .Internal(format.info(x, digits, nsmall))
#
#gc <- function(verbose = getOption("verbose"),  reset=FALSE)
#{
#  res <- .Internal(gc(verbose, reset))
#  res <- matrix(res, 2L, 7L,
#      dimnames = list(c("Ncells","Vcells"),
#          c("used", "(Mb)", "gc trigger", "(Mb)",
#              "limit (Mb)", "max used", "(Mb)")))
#  if(all(is.na(res[, 5L]))) res[, -5L] else res
#}
#gcinfo <- function(verbose) .Internal(gcinfo(verbose))
#gctorture <- function(on = TRUE) .Internal(gctorture(on))
#gctorture2 <- function(step, wait = step, inhibit_release = FALSE)
#  .Internal(gctorture2(step, wait, inhibit_release))

is.unsorted <- function(x, na.rm = FALSE, strictly = FALSE)
{
  if(length(x) <= 1L) return(FALSE)
  if(!na.rm && anyNA(x))
    return(NA)
  ## else
  if(na.rm && any(ii <- is.na(x)))
    x <- x[!ii]
  .Internal(is.unsorted(x, strictly))
}

nchar <- function(x, type = "chars", allowNA = FALSE)
  .Internal(nchar(x, type, allowNA))

#polyroot <- function(z) .Internal(polyroot(z))
#
#readline <- function(prompt = "") .Internal(readline(prompt))
#search <- function() .Internal(search())
#searchpaths <- function()
#{
#  s <- search()
#  paths <-
#      lapply(seq_along(s), function(i) attr(as.environment(i), "path"))
#  paths[[length(s)]] <- system.file()
#  m <- grep("^package:", s)
#  if(length(m)) paths[-m] <- as.list(s[-m])
#  unlist(paths)
#}
#
#sprintf <- function(fmt, ...) .Internal(sprintf(fmt, ...))
#
###-- DANGER ! ---   substitute(list(...))  inside functions !!!
###substitute <- function(expr, env=baseenv()) .Internal(substitute(expr, env))
#
#t.default <- function(x) .Internal(t.default(x))
typeof <- function(x) .Internal(typeof(x))
#
#
#memory.profile <- function() .Internal(memory.profile())
#
#capabilities <- function(what = NULL)
#{
#  z  <- .Internal(capabilities())
#  if(!is.null(what))
#    z <- z[match(what, names(z), 0L)]
#  if(.Platform$OS.type == "windows") return(z)
#  ## Now we need to deal with any NA entries if X11 is unknown.
#  nas <- names(z[is.na(z)])
#  if(any(nas %in% c("X11", "jpeg", "png", "tiff"))) {
#    ## This might throw an X11 error
#    z[nas] <- tryCatch(.Internal(capabilitiesX11()),
#        error = function(e) FALSE)
#  }
#  z
#}

inherits <- function(x, what, which = FALSE)
  .Internal(inherits(x, what, which))

#NextMethod <- function(generic=NULL, object=NULL, ...)
#  .Internal(NextMethod(generic, object,...))
#
data.class <- function(x) {
	if (length(cl <- oldClass(x)))
		cl[1L]
	else {
		l <- length(dim(x))
		if (l == 2L) "matrix" else if(l) "array" else mode(x)
	}
}

encodeString <- function(x, width = 0L, quote = "", na.encode = TRUE,
		justify = c("left", "right", "centre", "none"))
{
	at <- attributes(x)
	x <- as.character(x) # we want e.g. NULL to work
	attributes(x) <- at  # preserve names, dim etc
	oldClass(x) <- NULL  # but not class
	##FIXME
#  justify <- match(match.arg(justify),
#      c("left", "right", "centre", "none")) - 1L
	justify <- match(match.arg(justify,c("left", "right", "centre", "none")),
			c("left", "right", "centre", "none")) - 1L
	.Internal(encodeString(x, width, quote, justify, na.encode))
}

l10n_info <- function() .Internal(l10n_info())

iconv <- function(x, from = "", to = "", sub = NA, mark = TRUE, toRaw = FALSE)
{
  if(! (is.character(x) || (is.list(x) && is.null(oldClass(x)))))
    x <- as.character(x)
  .Internal(iconv(x, from, to, as.character(sub), mark, toRaw))
}

#iconvlist <- function()
#{
#  int <- .Internal(iconv(NULL, "", "", "", TRUE, FALSE))
#  if(length(int)) return(sort.int(int))
#  icfile <- system.file("iconvlist", package="utils")
#  if(!nchar(icfile, type="bytes"))
#    stop("'iconvlist' is not available on this system")
#  ext <- readLines(icfile)
#  if(!length(ext)) stop("'iconvlist' is not available on this system")
#  ## glibc has lines ending //, some versions with a header and some without.
#  ## libiconv has lines with multiple entries separated by spaces
#  cnt <- grep("//$", ext)
#  if(length(cnt)/length(ext) > 0.5) {
#    ext <- grep("//$", ext, value = TRUE)
#    ext <- sub("//$", "", ext)
#  }
#  sort.int(unlist(strsplit(ext, "[[:space:]]")))
#}
#
#Cstack_info <- function() .Internal(Cstack_info())
#
#reg.finalizer <- function(e, f, onexit = FALSE)
#  .Internal(reg.finalizer(e, f, onexit))
#
#Encoding <- function(x) .Internal(Encoding(x))
#`Encoding<-` <- function(x, value) .Internal(setEncoding(x, value))
#
#setTimeLimit <- function(cpu = Inf, elapsed = Inf, transient = FALSE)
#  .Internal(setTimeLimit(cpu, elapsed, transient))
#setSessionTimeLimit <- function(cpu = Inf, elapsed = Inf)
#  .Internal(setSessionTimeLimit(cpu, elapsed))
#
#icuSetCollate <- function(...) .Internal(icuSetCollate(...))
#
### base has no S4 generics
#.noGenerics <- TRUE<|MERGE_RESOLUTION|>--- conflicted
+++ resolved
@@ -89,12 +89,7 @@
   .Internal(cbind(deparse.level, ...))
 
 rbind <- function(..., deparse.level = 1)
-<<<<<<< HEAD
-	# TODO: if the name of the internal and of R function is the same then R function is not picked up
-  .Internal(rbind.internal(deparse.level, ...))
-=======
   .Internal(rbind(deparse.level, ...))
->>>>>>> 39264652
 
 ### for methods:::bind_activation
 #.__H__.cbind <- cbind
