--- conflicted
+++ resolved
@@ -11,11 +11,8 @@
  */
 package com.oracle.truffle.r.nodes.builtin.base;
 
-<<<<<<< HEAD
-=======
 import static com.oracle.truffle.r.nodes.builtin.CastBuilder.Predef.instanceOf;
 import static com.oracle.truffle.r.nodes.builtin.CastBuilder.Predef.stringValue;
->>>>>>> bd84f9ec
 import static com.oracle.truffle.r.runtime.RVisibility.OFF;
 import static com.oracle.truffle.r.runtime.builtins.RBehavior.COMPLEX;
 import static com.oracle.truffle.r.runtime.builtins.RBehavior.PURE;
@@ -42,14 +39,8 @@
 import com.oracle.truffle.r.nodes.builtin.RBuiltinNode;
 import com.oracle.truffle.r.nodes.function.PromiseHelperNode;
 import com.oracle.truffle.r.nodes.function.RCallNode;
-<<<<<<< HEAD
-import com.oracle.truffle.r.nodes.unary.CastIntegerNode;
-import com.oracle.truffle.r.nodes.unary.CastIntegerNodeGen;
-import com.oracle.truffle.r.runtime.RArguments;
-=======
 import com.oracle.truffle.r.nodes.function.call.CallRFunctionCachedNode;
 import com.oracle.truffle.r.nodes.function.call.CallRFunctionCachedNodeGen;
->>>>>>> bd84f9ec
 import com.oracle.truffle.r.runtime.RCaller;
 import com.oracle.truffle.r.runtime.RCompression;
 import com.oracle.truffle.r.runtime.RDeparse;
@@ -86,11 +77,7 @@
     /**
      * Transcribed from GnuR {@code do_makeLazy} in src/main/builtin.c.
      */
-<<<<<<< HEAD
-    @RBuiltin(name = "makeLazy", visibility = OFF, kind = INTERNAL, parameterNames = {"names", "values", "expr", "eenv", "aenv"}, behavior = COMPLEX)
-=======
     @RBuiltin(name = "makeLazy", visibility = OFF, kind = INTERNAL, parameterNames = {"names", "values", "expr", "eval.env", "assign.env"}, behavior = COMPLEX)
->>>>>>> bd84f9ec
     public abstract static class MakeLazy extends RBuiltinNode {
         @Child private Eval eval;
 
@@ -154,11 +141,7 @@
      * This function copies values of variables from one environment to another environment,
      * possibly with different names. Promises are not forced and active bindings are preserved.
      */
-<<<<<<< HEAD
-    @RBuiltin(name = "importIntoEnv", kind = INTERNAL, parameterNames = {"impEnv", "impNames", "expEnv", "expNames"}, behavior = COMPLEX)
-=======
     @RBuiltin(name = "importIntoEnv", kind = INTERNAL, parameterNames = {"impenv", "impnames", "expenv", "expnames"}, behavior = COMPLEX)
->>>>>>> bd84f9ec
     public abstract static class ImportIntoEnv extends RBuiltinNode {
         @Override
         protected void createCasts(CastBuilder casts) {
