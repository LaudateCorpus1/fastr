--- conflicted
+++ resolved
@@ -11,10 +11,7 @@
  */
 package com.oracle.truffle.r.nodes.builtin.base;
 
-<<<<<<< HEAD
-=======
 import static com.oracle.truffle.r.nodes.builtin.CastBuilder.Predef.*;
->>>>>>> bd84f9ec
 import static com.oracle.truffle.r.runtime.builtins.RBehavior.PURE;
 import static com.oracle.truffle.r.runtime.builtins.RBuiltinKind.INTERNAL;
 
@@ -315,11 +312,7 @@
         }
     }
 
-<<<<<<< HEAD
-    @RBuiltin(name = "grep", kind = INTERNAL, parameterNames = {"pattern", "x", "ignore.case", "perl", "value", "fixed", "useBytes", "invert"}, behavior = PURE)
-=======
     @RBuiltin(name = "grep", kind = INTERNAL, parameterNames = {"pattern", "text", "ignore.case", "value", "perl", "fixed", "useBytes", "invert"}, behavior = PURE)
->>>>>>> bd84f9ec
     public abstract static class Grep extends GrepAdapter {
 
         @Override
@@ -342,11 +335,7 @@
         }
     }
 
-<<<<<<< HEAD
-    @RBuiltin(name = "grepl", kind = INTERNAL, parameterNames = {"pattern", "x", "ignore.case", "value", "perl", "fixed", "useBytes", "invert"}, behavior = PURE)
-=======
     @RBuiltin(name = "grepl", kind = INTERNAL, parameterNames = {"pattern", "text", "ignore.case", "value", "perl", "fixed", "useBytes", "invert"}, behavior = PURE)
->>>>>>> bd84f9ec
     public abstract static class GrepL extends GrepAdapter {
 
         @Override
@@ -626,11 +615,7 @@
         }
     }
 
-<<<<<<< HEAD
-    @RBuiltin(name = "sub", kind = INTERNAL, parameterNames = {"pattern", "replacement", "x", "ignore.case", "perl", "fixed", "useBytes"}, behavior = PURE)
-=======
     @RBuiltin(name = "sub", kind = INTERNAL, parameterNames = {"pattern", "replacement", "text", "ignore.case", "perl", "fixed", "useBytes"}, behavior = PURE)
->>>>>>> bd84f9ec
     public abstract static class Sub extends SubAdapter {
 
         @Override
@@ -652,11 +637,7 @@
         }
     }
 
-<<<<<<< HEAD
-    @RBuiltin(name = "gsub", kind = INTERNAL, parameterNames = {"pattern", "replacement", "x", "ignore.case", "perl", "fixed", "useBytes"}, behavior = PURE)
-=======
     @RBuiltin(name = "gsub", kind = INTERNAL, parameterNames = {"pattern", "replacement", "text", "ignore.case", "perl", "fixed", "useBytes"}, behavior = PURE)
->>>>>>> bd84f9ec
     public abstract static class GSub extends SubAdapter {
 
         @Override
@@ -800,11 +781,7 @@
         }
     }
 
-<<<<<<< HEAD
-    @RBuiltin(name = "agrep", kind = INTERNAL, parameterNames = {"pattern", "x", "max.distance", "costs", "ignore.case", "value", "fixed", "useBytes"}, behavior = PURE)
-=======
     @RBuiltin(name = "agrep", kind = INTERNAL, parameterNames = {"pattern", "x", "ignore.case", "value", "costs", "bounds", "useBytes", "fixed"}, behavior = PURE)
->>>>>>> bd84f9ec
     public abstract static class AGrep extends CommonCodeAdapter {
 
         @Override
@@ -921,11 +898,7 @@
         }
     }
 
-<<<<<<< HEAD
-    @RBuiltin(name = "agrepl", kind = INTERNAL, parameterNames = {"pattern", "x", "max.distance", "costs", "ignore.case", "fixed", "useBytes"}, behavior = PURE)
-=======
     @RBuiltin(name = "agrepl", kind = INTERNAL, parameterNames = {"pattern", "x", "ignore.case", "value", "costs", "bounds", "useBytes", "fixed"}, behavior = PURE)
->>>>>>> bd84f9ec
     public abstract static class AGrepL extends CommonCodeAdapter {
 
         @Override
