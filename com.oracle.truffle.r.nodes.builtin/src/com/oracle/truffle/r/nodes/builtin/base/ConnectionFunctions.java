--- conflicted
+++ resolved
@@ -31,11 +31,6 @@
 import static com.oracle.truffle.r.nodes.builtin.CastBuilder.Predef.singleElement;
 import static com.oracle.truffle.r.nodes.builtin.CastBuilder.Predef.stringValue;
 import static com.oracle.truffle.r.nodes.builtin.CastBuilder.Predef.toBoolean;
-<<<<<<< HEAD
-import static com.oracle.truffle.r.nodes.builtin.CastBuilder.Predef.trueValue;
-import static com.oracle.truffle.r.runtime.RVisibility.CUSTOM;
-=======
->>>>>>> bd84f9ec
 import static com.oracle.truffle.r.runtime.RVisibility.OFF;
 import static com.oracle.truffle.r.runtime.builtins.RBehavior.IO;
 import static com.oracle.truffle.r.runtime.builtins.RBehavior.READS_STATE;
@@ -62,10 +57,7 @@
 import com.oracle.truffle.r.nodes.builtin.CastBuilder;
 import com.oracle.truffle.r.nodes.builtin.RBuiltinNode;
 import com.oracle.truffle.r.nodes.builtin.base.ConnectionFunctionsFactory.WriteDataNodeGen;
-<<<<<<< HEAD
-=======
 import com.oracle.truffle.r.nodes.builtin.casts.fluent.HeadPhaseBuilder;
->>>>>>> bd84f9ec
 import com.oracle.truffle.r.runtime.RError;
 import com.oracle.truffle.r.runtime.RInternalError;
 import com.oracle.truffle.r.runtime.RRuntime;
@@ -137,16 +129,8 @@
         }
     }
 
-<<<<<<< HEAD
-    @RBuiltin(name = "file", kind = INTERNAL, parameterNames = {"description", "open", "blocking", "encoding", "raw"}, behavior = IO)
-    public abstract static class File extends RBuiltinNode {
-
-        @Override
-        protected void createCasts(CastBuilder casts) {
-=======
     private static final class Casts {
         private static void description(CastBuilder casts) {
->>>>>>> bd84f9ec
             casts.arg("description").mustBe(stringValue()).asStringVector().shouldBe(singleElement(), RError.Message.ARGUMENT_ONLY_FIRST_1, "description").findFirst().notNA();
         }
 
@@ -259,11 +243,7 @@
         }
     }
 
-<<<<<<< HEAD
-    @RBuiltin(name = "textConnection", kind = INTERNAL, parameterNames = {"nm", "object", "open", "env", "type"}, behavior = IO)
-=======
     @RBuiltin(name = "textConnection", kind = INTERNAL, parameterNames = {"description", "text", "open", "env", "encoding"}, behavior = IO)
->>>>>>> bd84f9ec
     public abstract static class TextConnection extends RBuiltinNode {
         @Override
         protected void createCasts(CastBuilder casts) {
@@ -418,9 +398,6 @@
     }
 
     @RBuiltin(name = "open", visibility = OFF, kind = INTERNAL, parameterNames = {"con", "open", "blocking"}, behavior = IO)
-<<<<<<< HEAD
-    public abstract static class Open extends CheckIsConnAdapter {
-=======
     public abstract static class Open extends RBuiltinNode {
 
         @Override
@@ -430,7 +407,6 @@
             Casts.blocking(casts);
         }
 
->>>>>>> bd84f9ec
         @Specialization
         @TruffleBoundary
         protected Object open(RConnection con, String open, @SuppressWarnings("unused") boolean blocking) {
@@ -453,9 +429,6 @@
     }
 
     @RBuiltin(name = "isOpen", kind = INTERNAL, parameterNames = {"con", "rw"}, behavior = IO)
-<<<<<<< HEAD
-    public abstract static class IsOpen extends CheckIsConnAdapter {
-=======
     public abstract static class IsOpen extends RBuiltinNode {
         @Override
         protected void createCasts(CastBuilder casts) {
@@ -463,7 +436,6 @@
             casts.arg("rw").asIntegerVector().findFirst();
         }
 
->>>>>>> bd84f9ec
         @Specialization
         @TruffleBoundary
         protected RLogicalVector isOpen(RConnection con, int rw) {
@@ -487,9 +459,6 @@
     }
 
     @RBuiltin(name = "close", visibility = OFF, kind = INTERNAL, parameterNames = {"con", "type"}, behavior = IO)
-<<<<<<< HEAD
-    public abstract static class Close extends CheckIsConnAdapter {
-=======
     public abstract static class Close extends RBuiltinNode {
         @Override
         protected void createCasts(CastBuilder casts) {
@@ -497,7 +466,6 @@
             casts.arg("type").asStringVector().findFirst();
         }
 
->>>>>>> bd84f9ec
         @Specialization
         @TruffleBoundary
         protected Object close(RConnection con, @SuppressWarnings("unused") String type) {
@@ -598,11 +566,7 @@
         }
     }
 
-<<<<<<< HEAD
-    @RBuiltin(name = "pushBack", visibility = OFF, kind = INTERNAL, parameterNames = {"data", "connection", "newLine", "type"}, behavior = IO)
-=======
     @RBuiltin(name = "pushBack", visibility = OFF, kind = INTERNAL, parameterNames = {"data", "con", "newLine", "type"}, behavior = IO)
->>>>>>> bd84f9ec
     public abstract static class PushBack extends RBuiltinNode {
 
         @Override
@@ -622,11 +586,7 @@
 
     }
 
-<<<<<<< HEAD
-    @RBuiltin(name = "pushBackLength", kind = INTERNAL, parameterNames = {"connection"}, behavior = IO)
-=======
     @RBuiltin(name = "pushBackLength", kind = INTERNAL, parameterNames = {"con"}, behavior = IO)
->>>>>>> bd84f9ec
     public abstract static class PushBackLength extends RBuiltinNode {
         @Override
         protected void createCasts(CastBuilder casts) {
@@ -640,11 +600,7 @@
 
     }
 
-<<<<<<< HEAD
-    @RBuiltin(name = "clearPushBack", visibility = OFF, kind = INTERNAL, parameterNames = {"connection"}, behavior = IO)
-=======
     @RBuiltin(name = "clearPushBack", visibility = OFF, kind = INTERNAL, parameterNames = {"con"}, behavior = IO)
->>>>>>> bd84f9ec
     public abstract static class PushBackClear extends RBuiltinNode {
 
         @Override
@@ -696,11 +652,7 @@
 
     }
 
-<<<<<<< HEAD
-    @RBuiltin(name = "writeChar", visibility = CUSTOM, kind = INTERNAL, parameterNames = {"object", "con", "nchars", "eos", "useBytes"}, behavior = IO)
-=======
     @RBuiltin(name = "writeChar", visibility = OFF, kind = INTERNAL, parameterNames = {"object", "con", "nchars", "sep", "useBytes"}, behavior = IO)
->>>>>>> bd84f9ec
     public abstract static class WriteChar extends InternalCloseHelper {
         @Override
         protected void createCasts(CastBuilder casts) {
@@ -753,10 +705,6 @@
         return buffer.order(nb);
     }
 
-<<<<<<< HEAD
-    @RBuiltin(name = "readBin", kind = INTERNAL, parameterNames = {"con", "what", "n", "size", "signed", "swap"}, behavior = IO)
-    public abstract static class ReadBin extends InternalCloseHelper {
-=======
     private abstract static class BinRBuiltinNode extends InternalCloseHelper {
         protected void n(CastBuilder casts) {
             casts.arg("n").asIntegerVector().findFirst().mustBe(gte(0));
@@ -773,7 +721,6 @@
 
     @RBuiltin(name = "readBin", kind = INTERNAL, parameterNames = {"con", "what", "n", "size", "signed", "swap"}, behavior = IO)
     public abstract static class ReadBin extends BinRBuiltinNode {
->>>>>>> bd84f9ec
 
         @Override
         protected void createCasts(CastBuilder casts) {
@@ -1043,13 +990,8 @@
 
     }
 
-<<<<<<< HEAD
-    @RBuiltin(name = "writeBin", visibility = CUSTOM, kind = INTERNAL, parameterNames = {"object", "con", "size", "swap", "useBytes"}, behavior = IO)
-    public abstract static class WriteBin extends InternalCloseHelper {
-=======
     @RBuiltin(name = "writeBin", visibility = OFF, kind = INTERNAL, parameterNames = {"object", "con", "size", "swap", "useBytes"}, behavior = IO)
     public abstract static class WriteBin extends BinRBuiltinNode {
->>>>>>> bd84f9ec
 
         @Override
         protected void createCasts(CastBuilder casts) {
