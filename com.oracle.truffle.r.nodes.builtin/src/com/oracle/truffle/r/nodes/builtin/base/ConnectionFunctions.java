/*
 * Copyright (c) 2014, 2016, Oracle and/or its affiliates. All rights reserved.
 * DO NOT ALTER OR REMOVE COPYRIGHT NOTICES OR THIS FILE HEADER.
 *
 * This code is free software; you can redistribute it and/or modify it
 * under the terms of the GNU General Public License version 2 only, as
 * published by the Free Software Foundation.
 *
 * This code is distributed in the hope that it will be useful, but WITHOUT
 * ANY WARRANTY; without even the implied warranty of MERCHANTABILITY or
 * FITNESS FOR A PARTICULAR PURPOSE.  See the GNU General Public License
 * version 2 for more details (a copy is included in the LICENSE file that
 * accompanied this code).
 *
 * You should have received a copy of the GNU General Public License version
 * 2 along with this work; if not, write to the Free Software Foundation,
 * Inc., 51 Franklin St, Fifth Floor, Boston, MA 02110-1301 USA.
 *
 * Please contact Oracle, 500 Oracle Parkway, Redwood Shores, CA 94065 USA
 * or visit www.oracle.com if you need additional information or have any
 * questions.
 */
package com.oracle.truffle.r.nodes.builtin.base;

import static com.oracle.truffle.r.nodes.builtin.CastBuilder.Predef.asIntegerVector;
import static com.oracle.truffle.r.nodes.builtin.CastBuilder.Predef.equalTo;
import static com.oracle.truffle.r.nodes.builtin.CastBuilder.Predef.findFirst;
import static com.oracle.truffle.r.nodes.builtin.CastBuilder.Predef.gte;
import static com.oracle.truffle.r.nodes.builtin.CastBuilder.Predef.instanceOf;
import static com.oracle.truffle.r.nodes.builtin.CastBuilder.Predef.integerValue;
import static com.oracle.truffle.r.nodes.builtin.CastBuilder.Predef.logicalTrue;
import static com.oracle.truffle.r.nodes.builtin.CastBuilder.Predef.lte;
import static com.oracle.truffle.r.nodes.builtin.CastBuilder.Predef.notEmpty;
import static com.oracle.truffle.r.nodes.builtin.CastBuilder.Predef.rawValue;
import static com.oracle.truffle.r.nodes.builtin.CastBuilder.Predef.singleElement;
import static com.oracle.truffle.r.nodes.builtin.CastBuilder.Predef.stringValue;
import static com.oracle.truffle.r.nodes.builtin.CastBuilder.Predef.toBoolean;
import static com.oracle.truffle.r.runtime.RVisibility.OFF;
import static com.oracle.truffle.r.runtime.builtins.RBehavior.IO;
import static com.oracle.truffle.r.runtime.builtins.RBehavior.READS_STATE;
import static com.oracle.truffle.r.runtime.builtins.RBuiltinKind.INTERNAL;
import static com.oracle.truffle.r.runtime.conn.ConnectionSupport.getBaseConnection;
import static com.oracle.truffle.r.runtime.conn.ConnectionSupport.removeFileURLPrefix;
import static com.oracle.truffle.r.runtime.conn.StdConnections.getStderr;
import static com.oracle.truffle.r.runtime.conn.StdConnections.getStdin;
import static com.oracle.truffle.r.runtime.conn.StdConnections.getStdout;

import java.io.IOException;
import java.net.MalformedURLException;
import java.nio.ByteBuffer;
import java.nio.ByteOrder;
import java.nio.DoubleBuffer;
import java.nio.IntBuffer;
import java.util.ArrayList;
import java.util.zip.ZipException;

import com.oracle.truffle.api.CompilerDirectives.TruffleBoundary;
import com.oracle.truffle.api.dsl.Cached;
import com.oracle.truffle.api.dsl.Specialization;
import com.oracle.truffle.api.dsl.TypeSystemReference;
import com.oracle.truffle.r.nodes.builtin.CastBuilder;
import com.oracle.truffle.r.nodes.builtin.RBuiltinNode;
import com.oracle.truffle.r.nodes.builtin.base.ConnectionFunctionsFactory.WriteDataNodeGen;
import com.oracle.truffle.r.nodes.builtin.casts.fluent.HeadPhaseBuilder;
import com.oracle.truffle.r.runtime.RError;
import com.oracle.truffle.r.runtime.RError.Message;
import com.oracle.truffle.r.runtime.RInternalError;
import com.oracle.truffle.r.runtime.RRuntime;
import com.oracle.truffle.r.runtime.builtins.RBuiltin;
import com.oracle.truffle.r.runtime.conn.ConnectionSupport.BaseRConnection;
import com.oracle.truffle.r.runtime.conn.FileConnections.FileRConnection;
import com.oracle.truffle.r.runtime.conn.GZIPConnections.GZIPRConnection;
import com.oracle.truffle.r.runtime.conn.RConnection;
import com.oracle.truffle.r.runtime.conn.SocketConnections.RSocketConnection;
import com.oracle.truffle.r.runtime.conn.TextConnections.TextRConnection;
import com.oracle.truffle.r.runtime.conn.URLConnections.URLRConnection;
import com.oracle.truffle.r.runtime.context.RContext;
import com.oracle.truffle.r.runtime.data.RComplex;
import com.oracle.truffle.r.runtime.data.RComplexVector;
import com.oracle.truffle.r.runtime.data.RDataFactory;
import com.oracle.truffle.r.runtime.data.RDoubleVector;
import com.oracle.truffle.r.runtime.data.RExpression;
import com.oracle.truffle.r.runtime.data.RIntVector;
import com.oracle.truffle.r.runtime.data.RList;
import com.oracle.truffle.r.runtime.data.RLogicalVector;
import com.oracle.truffle.r.runtime.data.RNull;
import com.oracle.truffle.r.runtime.data.RRaw;
import com.oracle.truffle.r.runtime.data.RRawVector;
import com.oracle.truffle.r.runtime.data.RStringVector;
import com.oracle.truffle.r.runtime.data.RTypes;
import com.oracle.truffle.r.runtime.data.RVector;
import com.oracle.truffle.r.runtime.data.model.RAbstractComplexVector;
import com.oracle.truffle.r.runtime.data.model.RAbstractDoubleVector;
import com.oracle.truffle.r.runtime.data.model.RAbstractIntVector;
import com.oracle.truffle.r.runtime.data.model.RAbstractLogicalVector;
import com.oracle.truffle.r.runtime.data.model.RAbstractRawVector;
import com.oracle.truffle.r.runtime.data.model.RAbstractStringVector;
import com.oracle.truffle.r.runtime.data.model.RAbstractVector;
import com.oracle.truffle.r.runtime.env.REnvironment;
import com.oracle.truffle.r.runtime.nodes.RBaseNode;

/**
 * The builtins for connections.
 *
 * The implementations of {@link RConnection} corresponding to the builtins are in
 * {@code com.oracle.truffle.r.runime.conn}.
 *
 */
public abstract class ConnectionFunctions {
    @RBuiltin(name = "stdin", kind = INTERNAL, parameterNames = {}, behavior = READS_STATE)
    public abstract static class Stdin extends RBuiltinNode {
        @Specialization
        @TruffleBoundary
        protected RAbstractIntVector stdin() {
            return getStdin().asVector();
        }
    }

    @RBuiltin(name = "stdout", kind = INTERNAL, parameterNames = {}, behavior = READS_STATE)
    public abstract static class Stdout extends RBuiltinNode {
        @Specialization
        @TruffleBoundary
        protected RAbstractIntVector stdout() {
            return getStdout().asVector();
        }
    }

    @RBuiltin(name = "stderr", kind = INTERNAL, parameterNames = {}, behavior = READS_STATE)
    public abstract static class Stderr extends RBuiltinNode {
        @Specialization
        @TruffleBoundary
        protected RAbstractIntVector stderr() {
            return getStderr().asVector();
        }
    }

    public static final class Casts {
        private static void description(CastBuilder casts) {
            casts.arg("description").mustBe(stringValue()).asStringVector().shouldBe(singleElement(), RError.Message.ARGUMENT_ONLY_FIRST_1, "description").findFirst().notNA();
        }

        private static HeadPhaseBuilder<String> open(CastBuilder casts) {
            return casts.arg("open").mustBe(stringValue()).asStringVector().mustBe(singleElement()).findFirst().notNA();
        }

        private static void encoding(CastBuilder casts) {
            casts.arg("encoding").asStringVector().mustBe(singleElement()).findFirst();
        }

        private static void raw(CastBuilder casts) {
            casts.arg("raw").asLogicalVector().findFirst().notNA().map(toBoolean());
        }

        private static void blocking(CastBuilder casts) {
            casts.arg("blocking").asLogicalVector().findFirst().notNA().map(toBoolean());
        }

        public static void connection(CastBuilder casts) {
            casts.arg("con").defaultError(Message.INVALID_CONNECTION).mustNotBeNull().asIntegerVector().findFirst();
        }

        private static void nchars(CastBuilder casts) {
            casts.arg("nchars").asIntegerVector().mustBe(notEmpty());
        }

        private static void useBytes(CastBuilder casts) {
            casts.arg("useBytes").asLogicalVector().findFirst().notNA().map(toBoolean());
        }

        private static void n(CastBuilder casts) {
            casts.arg("n").asIntegerVector().findFirst().mustBe(gte(0));
        }

        private static void size(CastBuilder casts) {
            casts.arg("size").asIntegerVector().findFirst();
        }

        private static void swap(CastBuilder casts) {
            casts.arg("swap").asLogicalVector().findFirst().notNA().map(toBoolean());
        }
    }

    @RBuiltin(name = "file", kind = INTERNAL, parameterNames = {"description", "open", "blocking", "encoding", "method", "raw"}, behavior = IO)
    public abstract static class File extends RBuiltinNode {

        @Override
        protected void createCasts(CastBuilder casts) {
            Casts.description(casts);
            Casts.open(casts);
            casts.arg("blocking").asLogicalVector().findFirst().mustBe(logicalTrue(), RError.Message.NYI, "non-blocking mode not supported").map(toBoolean());
            Casts.encoding(casts);
            casts.arg("method").asStringVector().findFirst();
            Casts.raw(casts);
        }

        @Specialization
        @TruffleBoundary
        @SuppressWarnings("unused")
<<<<<<< HEAD
        protected RAbstractIntVector file(String description, String openArg, boolean blocking, String encoding, boolean raw) {
=======
        protected Object file(String description, String openArg, boolean blocking, String encoding, String method, boolean raw) {
>>>>>>> 21dc946b
            String open = openArg;
            // TODO handle http/ftp prefixes and redirect and method
            String path = removeFileURLPrefix(description);
            if (path.length() == 0) {
                // special case, temp file opened in "w+" or "w+b" only
                if (open.length() == 0) {
                    open = "w+";
                } else {
                    if (!(open.equals("w+") || open.equals("w+b"))) {
                        open = "w+";
                        RError.warning(this, RError.Message.FILE_OPEN_TMP);
                    }
                }
            }
            try {
                return new FileRConnection(path, open).asVector();
            } catch (IOException ex) {
                RError.warning(this, RError.Message.CANNOT_OPEN_FILE, description, ex.getMessage());
                throw RError.error(this, RError.Message.CANNOT_OPEN_CONNECTION);
            }
        }

    }

    /**
     * {@code gzfile} is very versatile (unfortunately); it can open uncompressed files, and files
     * compressed by {@code bzip2, xz, lzma}. Currently we only support {@code gzip} and
     * uncompressed.
     */
    @RBuiltin(name = "gzfile", kind = INTERNAL, parameterNames = {"description", "open", "encoding", "compression"}, behavior = IO)
    public abstract static class GZFile extends RBuiltinNode {
        @Override
        protected void createCasts(CastBuilder casts) {
            Casts.description(casts);
            Casts.open(casts);
            Casts.encoding(casts);
            casts.arg("compression").asIntegerVector().findFirst().notNA().mustBe(gte(0).and(lte(9)));
        }

        @Specialization
        @TruffleBoundary
        @SuppressWarnings("unused")
        protected RAbstractIntVector gzFile(RAbstractStringVector description, String open, RAbstractStringVector encoding, int compression) {
            try {
                return new GZIPRConnection(description.getDataAt(0), open).asVector();
            } catch (ZipException ex) {
                // wasn't a gzip file, try uncompressed text
                try {
                    return new FileRConnection(description.getDataAt(0), "r").asVector();
                } catch (IOException ex1) {
                    throw reportError(description.getDataAt(0), ex1);
                }
            } catch (IOException ex) {
                throw reportError(description.getDataAt(0), ex);
            }
        }

        private RError reportError(String path, IOException ex) throws RError {
            RError.warning(this, RError.Message.CANNOT_OPEN_FILE, path, ex.getMessage());
            throw RError.error(this, RError.Message.CANNOT_OPEN_CONNECTION);
        }
    }

    @RBuiltin(name = "textConnection", kind = INTERNAL, parameterNames = {"description", "text", "open", "env", "encoding"}, behavior = IO)
    public abstract static class TextConnection extends RBuiltinNode {
        @Override
        protected void createCasts(CastBuilder casts) {
            Casts.description(casts);
            // TODO how to have either a RNull or a String/RStringVector and have the latter coerced
            // to a
            // RAbstractStringVector to avoid the explicit handling in the specialization
            casts.arg("text").allowNull().mustBe(stringValue());
            Casts.open(casts).mustBe(equalTo("").or(equalTo("r").or(equalTo("w").or(equalTo("a")))), RError.Message.UNSUPPORTED_MODE);
            casts.arg("env").mustNotBeNull(RError.Message.USE_NULL_ENV_DEFUNCT).mustBe(instanceOf(REnvironment.class));
            casts.arg("encoding").asIntegerVector().findFirst().notNA();
        }

        private static RAbstractStringVector forceStringVector(Object text) {
            if (text instanceof String) {
                return RDataFactory.createStringVectorFromScalar((String) text);
            } else {
                return (RAbstractStringVector) text;
            }
        }

        @Specialization
        @TruffleBoundary
        protected RAbstractIntVector textConnection(String description, Object text, String open, REnvironment env, @SuppressWarnings("unused") int encoding) {
            RAbstractStringVector object;
            if (open.length() == 0 || open.equals("r")) {
                if (text == RNull.instance) {
                    throw RError.error(this, RError.Message.INVALID_ARGUMENT, "text");
                } else {
                    object = forceStringVector(text);
                }
            } else {
                if (text == RNull.instance) {
                    throw RError.nyi(this, "textConnection: NULL");
                } else {
                    object = forceStringVector(text);
                }
            }
            try {
                return new TextRConnection(description, object, env, open).asVector();
            } catch (IOException ex) {
                throw RInternalError.shouldNotReachHere();
            }
        }

    }

    @RBuiltin(name = "textConnectionValue", kind = INTERNAL, parameterNames = {"con"}, behavior = IO)
    public abstract static class TextConnectionValue extends RBuiltinNode {
        @Override
        protected void createCasts(CastBuilder casts) {
            casts.arg("con").defaultError(Message.NOT_A_TEXT_CONNECTION).mustNotBeNull().mustBe(integerValue()).asIntegerVector().findFirst();
        }

        @Specialization
        @TruffleBoundary
        protected Object textConnection(int con) {
            RConnection connection = RConnection.fromIndex(con);
            if (connection instanceof TextRConnection) {
                return RDataFactory.createStringVector(((TextRConnection) connection).getValue(), RDataFactory.COMPLETE_VECTOR);
            } else {
                throw RError.error(RError.SHOW_CALLER, Message.NOT_A_TEXT_CONNECTION);
            }
        }
    }

    @RBuiltin(name = "socketConnection", kind = INTERNAL, parameterNames = {"host", "port", "server", "blocking", "open", "encoding", "timeout"}, behavior = IO)
    public abstract static class SocketConnection extends RBuiltinNode {

        @Override
        protected void createCasts(CastBuilder casts) {
            casts.arg("host").mustBe(stringValue()).asStringVector().findFirst();
            casts.arg("port").asIntegerVector().findFirst().notNA().mustBe(gte(0));
            casts.arg("server").asLogicalVector().findFirst().notNA().map(toBoolean());
            Casts.open(casts);
            Casts.blocking(casts);
            casts.arg("timeout").asIntegerVector().findFirst();
        }

        @Specialization
        @TruffleBoundary
        protected RAbstractIntVector socketConnection(String host, int port, boolean server, boolean blocking, String open,
                        @SuppressWarnings("unused") RAbstractStringVector encoding, int timeout) {
            try {
                if (server) {
                    return new RSocketConnection(open, true, host, port, blocking, timeout).asVector();
                } else {
                    return new RSocketConnection(open, false, host, port, blocking, timeout).asVector();
                }
            } catch (IOException ex) {
                throw RError.error(this, RError.Message.CANNOT_OPEN_CONNECTION);
            }
        }
    }

    @RBuiltin(name = "url", kind = INTERNAL, parameterNames = {"description", "open", "blocking", "encoding"}, behavior = IO)
    public abstract static class URLConnection extends RBuiltinNode {

        @Override
        protected void createCasts(CastBuilder casts) {
            Casts.description(casts);
            Casts.open(casts);
            Casts.blocking(casts);
            Casts.encoding(casts);
        }

        @Specialization
        @TruffleBoundary
        protected RAbstractIntVector urlConnection(String url, String open, @SuppressWarnings("unused") boolean blocking, @SuppressWarnings("unused") String encoding) {
            try {
                return new URLRConnection(url, open).asVector();
            } catch (MalformedURLException ex) {
                throw RError.error(this, RError.Message.UNSUPPORTED_URL_SCHEME);
            } catch (IOException ex) {
                throw RError.error(this, RError.Message.CANNOT_OPEN_CONNECTION);
            }
        }
    }

    @RBuiltin(name = "summary.connection", kind = INTERNAL, parameterNames = {"object"}, behavior = IO)
    public abstract static class Summary extends RBuiltinNode {
        private static final RStringVector NAMES = RDataFactory.createStringVector(new String[]{"description", "class", "mode", "text", "opened", "can read", "can write"},
                        RDataFactory.COMPLETE_VECTOR);

        @Override
        protected void createCasts(CastBuilder casts) {
            casts.arg("object").defaultError(Message.INVALID_CONNECTION).mustNotBeNull().asIntegerVector().findFirst();
        }

        @Specialization
        @TruffleBoundary
        protected RList summary(int object) {
            BaseRConnection baseCon = RConnection.fromIndex(object);
            Object[] data = new Object[NAMES.getLength()];
            data[0] = baseCon.getSummaryDescription();
            data[1] = baseCon.getConnectionClass().getPrintName();
            data[2] = baseCon.getOpenMode().summaryString();
            data[3] = baseCon.getSummaryText();
            data[4] = baseCon.isOpen() ? "opened" : "closed";
            data[5] = baseCon.canRead() ? "yes" : "no";
            data[6] = baseCon.canWrite() ? "yes" : "no";
            return RDataFactory.createList(data, NAMES);
        }
    }

    @RBuiltin(name = "open", visibility = OFF, kind = INTERNAL, parameterNames = {"con", "open", "blocking"}, behavior = IO)
    public abstract static class Open extends RBuiltinNode {

        @Override
        protected void createCasts(CastBuilder casts) {
            Casts.connection(casts);
            Casts.open(casts);
            Casts.blocking(casts);
        }

        @Specialization
        @TruffleBoundary
        protected Object open(int con, String open, @SuppressWarnings("unused") boolean blocking) {
            try {
                BaseRConnection baseConn = getBaseConnection(RConnection.fromIndex(con));
                if (baseConn.isClosed()) {
                    throw RError.error(this, RError.Message.INVALID_CONNECTION);
                }
                if (baseConn.isOpen()) {
                    RError.warning(this, RError.Message.ALREADY_OPEN_CONNECTION);
                    return RNull.instance;
                }
                baseConn.open(open);
            } catch (IOException ex) {
                throw RError.error(this, RError.Message.GENERIC, ex.getMessage());
            }
            return RNull.instance;
        }

    }

    @RBuiltin(name = "isOpen", kind = INTERNAL, parameterNames = {"con", "rw"}, behavior = IO)
    public abstract static class IsOpen extends RBuiltinNode {
        @Override
        protected void createCasts(CastBuilder casts) {
            Casts.connection(casts);
            casts.arg("rw").asIntegerVector().findFirst();
        }

        @Specialization
        @TruffleBoundary
        protected RLogicalVector isOpen(int con, int rw) {
            BaseRConnection baseCon = getBaseConnection(RConnection.fromIndex(con));
            boolean result = baseCon.isOpen();
            switch (rw) {
                case 0:
                    break;
                case 1:
                    result &= baseCon.canRead();
                    break;
                case 2:
                    result &= baseCon.canWrite();
                    break;
                default:
                    throw RError.error(this, RError.Message.UNKNOWN_VALUE, "rw");
            }
            return RDataFactory.createLogicalVectorFromScalar(result);
        }

    }

    @RBuiltin(name = "close", visibility = OFF, kind = INTERNAL, parameterNames = {"con", "type"}, behavior = IO)
    public abstract static class Close extends RBuiltinNode {
        @Override
        protected void createCasts(CastBuilder casts) {
            Casts.connection(casts);
            casts.arg("type").asStringVector().findFirst();
        }

        @Specialization
        @TruffleBoundary
        protected Object close(int con, @SuppressWarnings("unused") String type) {
            BaseRConnection connection = RConnection.fromIndex(con);
            try {
                connection.closeAndDestroy();
            } catch (IOException ex) {
                throw RError.error(this, RError.Message.GENERIC, ex.getMessage());
            }
            return RNull.instance;
        }
    }

    @RBuiltin(name = "readLines", kind = INTERNAL, parameterNames = {"con", "n", "ok", "warn", "encoding", "skipNul"}, behavior = IO)
    public abstract static class ReadLines extends RBuiltinNode {

        @Override
        protected void createCasts(CastBuilder casts) {
            Casts.connection(casts);
            casts.arg("n").asIntegerVector().findFirst().notNA();
            casts.arg("ok").asLogicalVector().findFirst().notNA().map(toBoolean());
            casts.arg("warn").asLogicalVector().findFirst().notNA().map(toBoolean());
            Casts.encoding(casts);
            casts.arg("skipNul").asLogicalVector().findFirst().notNA().map(toBoolean());
        }

        @Specialization
        @TruffleBoundary
        protected Object readLines(int con, int n, boolean ok, boolean warn, @SuppressWarnings("unused") String encoding, boolean skipNul) {
            // TODO implement all the arguments
            try (RConnection openConn = RConnection.fromIndex(con).forceOpen("rt")) {
                String[] lines = openConn.readLines(n, warn, skipNul);
                if (n > 0 && lines.length < n && !ok) {
                    throw RError.error(this, RError.Message.TOO_FEW_LINES_READ_LINES);
                }
                return RDataFactory.createStringVector(lines, RDataFactory.COMPLETE_VECTOR);
            } catch (IOException x) {
                throw RError.error(this, RError.Message.ERROR_READING_CONNECTION, x.getMessage());
            }
        }

    }

    @RBuiltin(name = "writeLines", visibility = OFF, kind = INTERNAL, parameterNames = {"text", "con", "sep", "useBytes"}, behavior = IO)
    public abstract static class WriteLines extends RBuiltinNode {
        @Override
        protected void createCasts(CastBuilder casts) {
            casts.arg("text").asStringVector().mustBe(instanceOf(RAbstractStringVector.class));
            Casts.connection(casts);
            casts.arg("sep").asStringVector().findFirst();
            Casts.useBytes(casts);
        }

        @Specialization
        @TruffleBoundary
        protected RNull writeLines(RAbstractStringVector text, int con, String sep, boolean useBytes) {
            try (RConnection openConn = RConnection.fromIndex(con).forceOpen("wt")) {
                openConn.writeLines(text, sep, useBytes);
            } catch (IOException x) {
                throw RError.error(this, RError.Message.ERROR_WRITING_CONNECTION, x.getMessage());
            }
            return RNull.instance;
        }

    }

    @RBuiltin(name = "flush", visibility = OFF, kind = INTERNAL, parameterNames = {"con"}, behavior = IO)
    public abstract static class Flush extends RBuiltinNode {
        @Override
        protected void createCasts(CastBuilder casts) {
            Casts.connection(casts);
        }

        @Specialization
        @TruffleBoundary
        protected RNull flush(int con) {
            try {
                RConnection.fromIndex(con).flush();
            } catch (IOException x) {
                throw RError.error(this, RError.Message.ERROR_FLUSHING_CONNECTION, x.getMessage());
            }
            return RNull.instance;
        }
    }

    @RBuiltin(name = "pushBack", visibility = OFF, kind = INTERNAL, parameterNames = {"data", "con", "newLine", "type"}, behavior = IO)
    public abstract static class PushBack extends RBuiltinNode {

        @Override
        protected void createCasts(CastBuilder casts) {
            casts.arg("data").asStringVector().mustBe(instanceOf(RAbstractStringVector.class));
            Casts.connection(casts);
            casts.arg("newLine").asLogicalVector().findFirst().notNA().map(toBoolean());
            casts.arg("type").asIntegerVector().findFirst();
        }

        @Specialization
        @TruffleBoundary
        protected Object pushBack(RAbstractStringVector data, int connection, boolean newLine, @SuppressWarnings("unused") int type) {
            RConnection.fromIndex(connection).pushBack(data, newLine);
            return RNull.instance;
        }

    }

    @RBuiltin(name = "pushBackLength", kind = INTERNAL, parameterNames = {"con"}, behavior = IO)
    public abstract static class PushBackLength extends RBuiltinNode {
        @Override
        protected void createCasts(CastBuilder casts) {
            Casts.connection(casts);
        }

        @Specialization
        protected int pushBackLength(int connection) {
            return RConnection.fromIndex(connection).pushBackLength();
        }

    }

    @RBuiltin(name = "clearPushBack", visibility = OFF, kind = INTERNAL, parameterNames = {"con"}, behavior = IO)
    public abstract static class PushBackClear extends RBuiltinNode {

        @Override
        protected void createCasts(CastBuilder casts) {
            Casts.connection(casts);
        }

        @Specialization
        protected RNull pushBackClear(int connection) {
            RConnection.fromIndex(connection).pushBackClear();
            return RNull.instance;
        }

    }

    @RBuiltin(name = "readChar", kind = INTERNAL, parameterNames = {"con", "nchars", "useBytes"}, behavior = IO)
    public abstract static class ReadChar extends RBuiltinNode {

        @Override
        protected void createCasts(CastBuilder casts) {
            Casts.connection(casts);
            Casts.nchars(casts);
            Casts.useBytes(casts);
        }

        @SuppressWarnings("unused")
        @Specialization(guards = "ncharsEmpty(nchars)")
        protected RStringVector readCharNcharsEmpty(int con, RAbstractIntVector nchars, boolean useBytes) {
            return RDataFactory.createEmptyStringVector();
        }

        @Specialization(guards = "!ncharsEmpty(nchars)")
        @TruffleBoundary
        protected RStringVector readChar(int con, RAbstractIntVector nchars, boolean useBytes) {
            try (RConnection openConn = RConnection.fromIndex(con).forceOpen("rb")) {
                String[] data = new String[nchars.getLength()];
                for (int i = 0; i < data.length; i++) {
                    data[i] = openConn.readChar(nchars.getDataAt(i), useBytes);
                }
                return RDataFactory.createStringVector(data, RDataFactory.COMPLETE_VECTOR);
            } catch (IOException x) {
                throw RError.error(this, RError.Message.ERROR_READING_CONNECTION, x.getMessage());
            }
        }

        boolean ncharsEmpty(RAbstractIntVector nchars) {
            return nchars.getLength() == 0;
        }

    }

    @RBuiltin(name = "writeChar", visibility = OFF, kind = INTERNAL, parameterNames = {"object", "con", "nchars", "sep", "useBytes"}, behavior = IO)
    public abstract static class WriteChar extends RBuiltinNode {
        @Override
        protected void createCasts(CastBuilder casts) {
            casts.arg("object").asStringVector();
            casts.arg("con").defaultError(Message.INVALID_CONNECTION).mustNotBeNull().mustBe(integerValue().or(rawValue())).mapIf(integerValue(),
                            asIntegerVector().setNext(findFirst().integerElement()));
            Casts.nchars(casts);
            casts.arg("sep").allowNull().mustBe(stringValue());
            Casts.useBytes(casts);
        }

        @TruffleBoundary
        @Specialization
        protected RNull writeChar(RAbstractStringVector object, int con, RAbstractIntVector nchars, RAbstractStringVector sep, boolean useBytes) {
            try (RConnection openConn = RConnection.fromIndex(con).forceOpen("wb")) {
                int length = object.getLength();
                for (int i = 0; i < length; i++) {
                    String s = object.getDataAt(i);
                    int nc = nchars.getDataAt(i % length);
                    int pad = nc - s.length();
                    if (pad > 0) {
                        RError.warning(this, RError.Message.MORE_CHARACTERS);
                    }
                    openConn.writeChar(s, pad, sep.getDataAt(i % length), useBytes);
                }
            } catch (IOException x) {
                throw RError.error(this, RError.Message.ERROR_WRITING_CONNECTION, x.getMessage());
            }
            return RNull.instance;
        }

        @SuppressWarnings("unused")
        @TruffleBoundary
        @Specialization
        protected RNull writeChar(RAbstractStringVector object, int con, RAbstractIntVector nchars, RNull sep, boolean useBytes) {
            throw RError.nyi(this, "writeChar(sep=NULL)");
        }
    }

    /**
     * Sets the order of the given {@code ByteBuffer} from value of {@code swap}. The value of
     * {@code swap} will be {@code true} iff the original requested order was the opposite of the
     * native byte order. Perhaps surprisingly, the default order of a {@code ByteBuffer} is
     * {@code ByteOrder.BIG_ENDIAN}, NOT the native byte order.
     */
    private static ByteBuffer checkOrder(ByteBuffer buffer, boolean swap) {
        ByteOrder nb = ByteOrder.nativeOrder();
        if (swap) {
            nb = nb == ByteOrder.BIG_ENDIAN ? ByteOrder.LITTLE_ENDIAN : ByteOrder.BIG_ENDIAN;
        }
        return buffer.order(nb);
    }

    @RBuiltin(name = "readBin", kind = INTERNAL, parameterNames = {"con", "what", "n", "size", "signed", "swap"}, behavior = IO)
    public abstract static class ReadBin extends RBuiltinNode {

        @Override
        protected void createCasts(CastBuilder casts) {
            // TODO con can be a RAWSXP (not implemented)
            Casts.connection(casts);
            casts.arg("what").asStringVector().findFirst();
            Casts.n(casts);
            Casts.size(casts);
            casts.arg("signed").asLogicalVector().findFirst().notNA().map(toBoolean());
            Casts.swap(casts);
        }

        @Specialization
        @TruffleBoundary
        protected Object readBin(int con, String what, int n, @SuppressWarnings("unused") int size, @SuppressWarnings("unused") boolean signed, boolean swap) {
            RVector<?> result = null;
            BaseRConnection connection = RConnection.fromIndex(con);
            try (RConnection openConn = connection.forceOpen("rb")) {
                if (getBaseConnection(openConn).getOpenMode().isText()) {
                    throw RError.error(this, RError.Message.ONLY_READ_BINARY_CONNECTION);
                }
                switch (what) {
                    case "int":
                    case "integer":
                        result = readInteger(connection, n, swap);
                        break;
                    case "double":
                    case "numeric":
                        result = readDouble(connection, n, swap);
                        break;
                    case "complex":
                        result = readComplex(connection, n, swap);
                        break;
                    case "character":
                        result = readString(connection, n);
                        break;
                    case "logical":
                        result = readLogical(connection, n, swap);
                        break;
                    case "raw":
                        result = readRaw(connection, n);
                        break;
                    default:
                        throw RInternalError.shouldNotReachHere();
                }
            } catch (IOException x) {
                throw RError.error(this, RError.Message.ERROR_READING_CONNECTION, x.getMessage());
            }
            return result;
        }

        private static RIntVector readInteger(RConnection con, int n, boolean swap) throws IOException {
            ByteBuffer buffer = ByteBuffer.allocate(n * 4);
            int bytesRead = con.readBin(buffer);
            if (bytesRead == 0) {
                return RDataFactory.createEmptyIntVector();
            }
            buffer.flip();
            IntBuffer intBuffer = checkOrder(buffer, swap).asIntBuffer();
            int nInts = bytesRead / 4;
            int[] data = new int[nInts];
            boolean complete = RDataFactory.COMPLETE_VECTOR;
            for (int i = 0; i < nInts; i++) {
                int d = intBuffer.get();
                if (RRuntime.isNA(d)) {
                    complete = RDataFactory.INCOMPLETE_VECTOR;
                }
                data[i] = d;
            }
            return RDataFactory.createIntVector(data, complete);
        }

        private static RDoubleVector readDouble(RConnection con, int n, boolean swap) throws IOException {
            ByteBuffer buffer = ByteBuffer.allocate(n * 8);
            int bytesRead = con.readBin(buffer);
            if (bytesRead == 0) {
                return RDataFactory.createEmptyDoubleVector();
            }
            buffer.flip();
            DoubleBuffer doubleBuffer = checkOrder(buffer, swap).asDoubleBuffer();
            int nDoubles = bytesRead / 8;
            boolean complete = RDataFactory.COMPLETE_VECTOR;
            double[] data = new double[nDoubles];
            for (int i = 0; i < nDoubles; i++) {
                double d = doubleBuffer.get();
                if (RRuntime.isNA(d)) {
                    complete = RDataFactory.INCOMPLETE_VECTOR;
                }
                data[i] = d;
            }
            return RDataFactory.createDoubleVector(data, complete);
        }

        private static RComplexVector readComplex(RConnection con, int n, boolean swap) throws IOException {
            ByteBuffer buffer = ByteBuffer.allocate(n * 16);
            int bytesRead = con.readBin(buffer);
            if (bytesRead == 0) {
                return RDataFactory.createEmptyComplexVector();
            }
            buffer.flip();
            DoubleBuffer doubleBuffer = checkOrder(buffer, swap).asDoubleBuffer();
            int nComplex = bytesRead / 16;
            boolean complete = RDataFactory.COMPLETE_VECTOR;
            double[] data = new double[nComplex * 2];
            for (int i = 0; i < nComplex; i++) {
                double re = doubleBuffer.get();
                double im = doubleBuffer.get();
                if (RRuntime.isNA(re) || RRuntime.isNA(im)) {
                    complete = RDataFactory.INCOMPLETE_VECTOR;
                }
                data[2 * i] = re;
                data[2 * i + 1] = im;
            }
            return RDataFactory.createComplexVector(data, complete);
        }

        private static RStringVector readString(RConnection con, int n) throws IOException {
            ArrayList<String> strings = new ArrayList<>(n);
            int s = 0;
            while (s < n) {
                byte[] chars = con.readBinChars();
                if (chars == null) {
                    break;
                }
                int npos = 0;
                while (chars[npos] != 0) {
                    npos++;
                }
                strings.add(new String(chars, 0, npos));
                s++;
            }
            // There is no special encoding for NA_character_
            String[] stringData = new String[s];
            strings.toArray(stringData);
            return RDataFactory.createStringVector(stringData, RDataFactory.COMPLETE_VECTOR);
        }

        private static RRawVector readRaw(RConnection con, int n) throws IOException {
            ByteBuffer buffer = ByteBuffer.allocate(n);
            int bytesRead = con.readBin(buffer);
            if (bytesRead == 0) {
                return RDataFactory.createEmptyRawVector();
            }
            buffer.flip();
            byte[] data = new byte[bytesRead];
            buffer.get(data);
            return RDataFactory.createRawVector(data);
        }

        private static RLogicalVector readLogical(RConnection con, int n, boolean swap) throws IOException {
            ByteBuffer buffer = ByteBuffer.allocate(n * 4);
            int bytesRead = con.readBin(buffer);
            if (bytesRead == 0) {
                return RDataFactory.createEmptyLogicalVector();
            }
            buffer.flip();
            IntBuffer intBuffer = checkOrder(buffer, swap).asIntBuffer();
            int nInts = bytesRead / 4;
            byte[] data = new byte[nInts];
            boolean complete = RDataFactory.COMPLETE_VECTOR;
            for (int i = 0; i < nInts; i++) {
                int value = intBuffer.get();
                data[i] = value == RRuntime.INT_NA ? RRuntime.LOGICAL_NA : value == 1 ? RRuntime.LOGICAL_TRUE : RRuntime.LOGICAL_FALSE;
                if (value == RRuntime.INT_NA) {
                    complete = RDataFactory.INCOMPLETE_VECTOR;
                }
            }
            return RDataFactory.createLogicalVector(data, complete);
        }
    }

    @TypeSystemReference(RTypes.class)
    public abstract static class WriteDataNode extends RBaseNode {

        public abstract ByteBuffer execute(Object value, int size, boolean swap, boolean useBytes);

        public static WriteDataNode create() {
            return WriteDataNodeGen.create();
        }

        private static ByteBuffer allocate(int capacity, boolean swap) {
            ByteBuffer buffer = ByteBuffer.allocate(capacity);
            checkOrder(buffer, swap);
            return buffer;
        }

        @Specialization
        protected ByteBuffer writeInteger(RAbstractIntVector object, @SuppressWarnings("unused") int size, boolean swap, @SuppressWarnings("unused") boolean useBytes) {
            int length = object.getLength();
            ByteBuffer buffer = allocate(4 * length, swap);
            for (int i = 0; i < length; i++) {
                int value = object.getDataAt(i);
                buffer.putInt(value);
            }
            return buffer;
        }

        @Specialization
        protected ByteBuffer writeDouble(RAbstractDoubleVector object, @SuppressWarnings("unused") int size, boolean swap, @SuppressWarnings("unused") boolean useBytes) {
            int length = object.getLength();
            ByteBuffer buffer = allocate(8 * length, swap);
            for (int i = 0; i < length; i++) {
                double value = object.getDataAt(i);
                buffer.putDouble(value);
            }
            return buffer;
        }

        @Specialization
        protected ByteBuffer writeComplex(RAbstractComplexVector object, @SuppressWarnings("unused") int size, boolean swap, @SuppressWarnings("unused") boolean useBytes) {
            int length = object.getLength();
            ByteBuffer buffer = allocate(16 * length, swap);
            for (int i = 0; i < length; i++) {
                RComplex complex = object.getDataAt(i);
                double re = complex.getRealPart();
                double im = complex.getImaginaryPart();
                buffer.putDouble(re);
                buffer.putDouble(im);
            }
            return buffer;
        }

        @Specialization
        @TruffleBoundary
        protected ByteBuffer writeString(RAbstractStringVector object, @SuppressWarnings("unused") int size, boolean swap, @SuppressWarnings("unused") boolean useBytes) {
            int length = object.getLength();
            byte[][] data = new byte[length][];
            int totalLength = 0;
            for (int i = 0; i < length; i++) {
                String s = object.getDataAt(i);
                // There is no special encoding for NA_character_
                data[i] = s.getBytes();
                totalLength = totalLength + data[i].length + 1; // zero pad
            }

            ByteBuffer buffer = allocate(totalLength, swap);
            for (int i = 0; i < length; i++) {
                buffer.put(data[i]);
                buffer.put((byte) 0);
            }
            return buffer;
        }

        @Specialization
        protected ByteBuffer writeLogical(RAbstractLogicalVector object, @SuppressWarnings("unused") int size, boolean swap, @SuppressWarnings("unused") boolean useBytes) {
            // encoded as ints, with FALSE=0, TRUE=1, NA=Integer_NA_
            int length = object.getLength();
            ByteBuffer buffer = allocate(4 * length, swap);
            for (int i = 0; i < length; i++) {
                byte value = object.getDataAt(i);
                int encoded = RRuntime.isNA(value) ? RRuntime.INT_NA : value == RRuntime.LOGICAL_FALSE ? 0 : 1;
                buffer.putInt(encoded);
            }
            return buffer;
        }

        @Specialization
        protected ByteBuffer writeRaw(RAbstractRawVector object, @SuppressWarnings("unused") int size, boolean swap, @SuppressWarnings("unused") boolean useBytes) {
            int length = object.getLength();
            ByteBuffer buffer = allocate(length, swap);
            for (int i = 0; i < length; i++) {
                RRaw value = object.getDataAt(i);
                buffer.put(value.getValue());
            }
            return buffer;
        }

    }

    @RBuiltin(name = "writeBin", visibility = OFF, kind = INTERNAL, parameterNames = {"object", "con", "size", "swap", "useBytes"}, behavior = IO)
    public abstract static class WriteBin extends RBuiltinNode {

        @Override
        protected void createCasts(CastBuilder casts) {
            // TODO atomic, i.e. not RList or RExpression
            casts.arg("object").asVector().mustBe(instanceOf(RAbstractVector.class));
            casts.arg("con").defaultError(Message.INVALID_CONNECTION).mustBe(integerValue().or(rawValue())).mapIf(integerValue(), asIntegerVector().setNext(findFirst().integerElement()));
            Casts.size(casts);
            Casts.swap(casts);
            Casts.useBytes(casts);
        }

        @TruffleBoundary
        @Specialization
        protected Object writeBin(RAbstractVector object, int con, int size, boolean swap, boolean useBytes,
                        @Cached("create()") WriteDataNode writeData) {
            if (object instanceof RList || object instanceof RExpression) {
                throw RError.error(this, RError.Message.INVALID_ARGUMENT, "object");
            }
            if (object.getLength() > 0) {
                RConnection connection = RConnection.fromIndex(con);
                try (RConnection openConn = connection.forceOpen("wb")) {
                    if (getBaseConnection(openConn).isTextMode()) {
                        throw RError.error(this, RError.Message.ONLY_WRITE_BINARY_CONNECTION);
                    }
                    ByteBuffer buffer = writeData.execute(object, size, swap, useBytes);
                    buffer.flip();
                    connection.writeBin(buffer);
                } catch (IOException x) {
                    throw RError.error(this, RError.Message.ERROR_WRITING_CONNECTION, x.getMessage());
                }
            }
            return RNull.instance;
        }

        @Specialization
        protected RRawVector writeBin(RAbstractVector object, @SuppressWarnings("unused") RAbstractRawVector con, int size, byte swapArg, byte useBytesArg,
                        @Cached("create()") WriteDataNode writeData) {
            boolean swap = RRuntime.fromLogical(swapArg);
            boolean useBytes = RRuntime.fromLogical(useBytesArg);
            ByteBuffer buffer = writeData.execute(object, size, swap, useBytes);
            buffer.flip();
            return RDataFactory.createRawVector(buffer.array());
        }
    }

    @RBuiltin(name = "getConnection", kind = INTERNAL, parameterNames = {"what"}, behavior = IO)
    public abstract static class GetConnection extends RBuiltinNode {

        @Override
        protected void createCasts(CastBuilder casts) {
            casts.arg("what").asIntegerVector().findFirst();
        }

        @Specialization
        @TruffleBoundary
        protected RAbstractIntVector getConnection(int what) {
            BaseRConnection con = RContext.getInstance().stateRConnection.getConnection(what, false);
            if (con == null) {
                throw RError.error(this, RError.Message.NO_SUCH_CONNECTION, what);
            } else {
                return con.asVector();
            }
        }
    }

    @RBuiltin(name = "getAllConnections", kind = INTERNAL, parameterNames = {}, behavior = IO)
    public abstract static class GetAllConnections extends RBuiltinNode {
        @Specialization
        @TruffleBoundary
        protected RAbstractIntVector getAllConnections() {
            return RContext.getInstance().stateRConnection.getAllConnections();
        }
    }

    @RBuiltin(name = "isSeekable", kind = INTERNAL, parameterNames = "con", behavior = IO)
    public abstract static class IsSeekable extends RBuiltinNode {
        @Override
        protected void createCasts(CastBuilder casts) {
            Casts.connection(casts);
        }

        @Specialization
        @TruffleBoundary
        protected byte isSeekable(int con) {
            return RRuntime.asLogical(RConnection.fromIndex(con).isSeekable());
        }
    }

    @RBuiltin(name = "seek", kind = INTERNAL, parameterNames = {"con", "where", "origin", "rw"}, behavior = IO)
    public abstract static class Seek extends RBuiltinNode {
        @Override
        protected void createCasts(CastBuilder casts) {
            Casts.connection(casts);
            casts.arg("where").asDoubleVector().findFirst();
            casts.arg("origin").asIntegerVector().findFirst();
            casts.arg("rw").asIntegerVector().findFirst();
        }

        @Specialization
        @TruffleBoundary
        protected long seek(int con, double where, int origin, int rw) {
            long offset = (long) where;
            try {
                return RConnection.fromIndex(con).seek(offset, RConnection.SeekMode.values()[origin], RConnection.SeekRWMode.values()[rw]);
            } catch (IOException x) {
                throw RError.error(this, RError.Message.GENERIC, x.getMessage());
            }
        }
    }
}<|MERGE_RESOLUTION|>--- conflicted
+++ resolved
@@ -196,11 +196,7 @@
         @Specialization
         @TruffleBoundary
         @SuppressWarnings("unused")
-<<<<<<< HEAD
-        protected RAbstractIntVector file(String description, String openArg, boolean blocking, String encoding, boolean raw) {
-=======
-        protected Object file(String description, String openArg, boolean blocking, String encoding, String method, boolean raw) {
->>>>>>> 21dc946b
+        protected RAbstractIntVector file(String description, String openArg, boolean blocking, String encoding, String method, boolean raw) {
             String open = openArg;
             // TODO handle http/ftp prefixes and redirect and method
             String path = removeFileURLPrefix(description);
