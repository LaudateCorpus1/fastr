--- conflicted
+++ resolved
@@ -22,11 +22,8 @@
  */
 package com.oracle.truffle.r.nodes.builtin.base;
 
-<<<<<<< HEAD
-=======
 import static com.oracle.truffle.r.nodes.builtin.CastBuilder.Predef.singleElement;
 import static com.oracle.truffle.r.nodes.builtin.CastBuilder.Predef.stringValue;
->>>>>>> bd84f9ec
 import static com.oracle.truffle.r.runtime.builtins.RBehavior.PURE;
 import static com.oracle.truffle.r.runtime.builtins.RBuiltinKind.PRIMITIVE;
 
@@ -37,10 +34,7 @@
 import com.oracle.truffle.r.nodes.builtin.CastBuilder;
 import com.oracle.truffle.r.nodes.builtin.RBuiltinNode;
 import com.oracle.truffle.r.runtime.RError;
-<<<<<<< HEAD
-=======
 import com.oracle.truffle.r.runtime.RError.Message;
->>>>>>> bd84f9ec
 import com.oracle.truffle.r.runtime.builtins.RBuiltin;
 import com.oracle.truffle.r.runtime.builtins.RBuiltinKind;
 import com.oracle.truffle.r.runtime.context.RContext;
@@ -51,11 +45,6 @@
 
     private final BranchProfile errorProfile = BranchProfile.create();
 
-<<<<<<< HEAD
-    // TODO: implement inline caching
-
-    @Specialization
-=======
     @Override
     protected void createCasts(CastBuilder casts) {
         casts.arg("name").defaultError(Message.STRING_ARGUMENT_REQUIRED).mustBe(stringValue()).asStringVector().mustBe(singleElement()).findFirst();
@@ -69,7 +58,6 @@
     }
 
     @Specialization(contains = "primitiveCached")
->>>>>>> bd84f9ec
     protected RFunction primitive(String name) {
         RFunction function = lookup(name);
         return function;
