--- conflicted
+++ resolved
@@ -239,20 +239,6 @@
         }
 
         @Specialization
-<<<<<<< HEAD
-        protected RList c(String f, RArgsValuesAndNames args, byte naok, byte dup, Object rPackage, @SuppressWarnings("unused") RMissing encoding, //
-                        @Cached("create()") BranchProfile errorProfile) {
-            controlVisibility();
-            SymbolInfo symbolInfo = DLL.findRegisteredSymbolinInDLL(f, null, "");
-            if (symbolInfo == null) {
-                if (rPackage instanceof String) {
-                    symbolInfo = DLL.findSymbolInfo(new StringBuffer(f).append("_").toString(), (String) rPackage);
-                    if (symbolInfo == null) {
-                        errorProfile.enter();
-                        throw RError.error(this, RError.Message.C_SYMBOL_NOT_IN_TABLE, f);
-                    }
-                }
-=======
         protected RList c(RAbstractStringVector f, RArgsValuesAndNames args, byte naok, byte dup, Object rPackage, @SuppressWarnings("unused") RMissing encoding, //
                         @Cached("create()") BranchProfile errorProfile) {
             controlVisibility();
@@ -262,7 +248,6 @@
             if (func == DLL.SYMBOL_NOT_FOUND) {
                 errorProfile.enter();
                 throw RError.error(this, RError.Message.C_SYMBOL_NOT_IN_TABLE, f);
->>>>>>> 2c50a301
             }
             return DotC.dispatch(this, func, f.getDataAt(0), naok, dup, args);
         }
