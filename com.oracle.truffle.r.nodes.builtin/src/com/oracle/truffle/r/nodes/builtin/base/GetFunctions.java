/*
 * Copyright (c) 2014, 2016, Oracle and/or its affiliates. All rights reserved.
 * DO NOT ALTER OR REMOVE COPYRIGHT NOTICES OR THIS FILE HEADER.
 *
 * This code is free software; you can redistribute it and/or modify it
 * under the terms of the GNU General Public License version 2 only, as
 * published by the Free Software Foundation.
 *
 * This code is distributed in the hope that it will be useful, but WITHOUT
 * ANY WARRANTY; without even the implied warranty of MERCHANTABILITY or
 * FITNESS FOR A PARTICULAR PURPOSE.  See the GNU General Public License
 * version 2 for more details (a copy is included in the LICENSE file that
 * accompanied this code).
 *
 * You should have received a copy of the GNU General Public License version
 * 2 along with this work; if not, write to the Free Software Foundation,
 * Inc., 51 Franklin St, Fifth Floor, Boston, MA 02110-1301 USA.
 *
 * Please contact Oracle, 500 Oracle Parkway, Redwood Shores, CA 94065 USA
 * or visit www.oracle.com if you need additional information or have any
 * questions.
 */
package com.oracle.truffle.r.nodes.builtin.base;

<<<<<<< HEAD
=======
import static com.oracle.truffle.r.nodes.builtin.CastBuilder.Predef.asIntegerVector;
import static com.oracle.truffle.r.nodes.builtin.CastBuilder.Predef.chain;
import static com.oracle.truffle.r.nodes.builtin.CastBuilder.Predef.doubleValue;
import static com.oracle.truffle.r.nodes.builtin.CastBuilder.Predef.findFirst;
import static com.oracle.truffle.r.nodes.builtin.CastBuilder.Predef.instanceOf;
import static com.oracle.truffle.r.nodes.builtin.CastBuilder.Predef.integerValue;
import static com.oracle.truffle.r.nodes.builtin.CastBuilder.Predef.stringValue;
import static com.oracle.truffle.r.nodes.builtin.CastBuilder.Predef.toBoolean;
>>>>>>> bd84f9ec
import static com.oracle.truffle.r.runtime.builtins.RBehavior.COMPLEX;
import static com.oracle.truffle.r.runtime.builtins.RBuiltinKind.INTERNAL;

import com.oracle.truffle.api.CompilerDirectives;
import com.oracle.truffle.api.CompilerDirectives.CompilationFinal;
import com.oracle.truffle.api.dsl.Cached;
import com.oracle.truffle.api.dsl.Specialization;
import com.oracle.truffle.api.frame.MaterializedFrame;
import com.oracle.truffle.api.frame.VirtualFrame;
import com.oracle.truffle.api.profiles.BranchProfile;
import com.oracle.truffle.api.profiles.ConditionProfile;
import com.oracle.truffle.api.profiles.ValueProfile;
import com.oracle.truffle.r.nodes.RRootNode;
import com.oracle.truffle.r.nodes.access.variables.ReadVariableNode;
import com.oracle.truffle.r.nodes.attributes.TypeFromModeNode;
import com.oracle.truffle.r.nodes.attributes.TypeFromModeNodeGen;
import com.oracle.truffle.r.nodes.builtin.CastBuilder;
import com.oracle.truffle.r.nodes.builtin.RBuiltinNode;
import com.oracle.truffle.r.nodes.function.FormalArguments;
import com.oracle.truffle.r.nodes.function.PromiseHelperNode;
import com.oracle.truffle.r.nodes.function.RCallerHelper;
import com.oracle.truffle.r.nodes.function.call.CallRFunctionCachedNode;
import com.oracle.truffle.r.nodes.function.call.CallRFunctionCachedNodeGen;
import com.oracle.truffle.r.nodes.objects.GetS4DataSlot;
import com.oracle.truffle.r.nodes.objects.GetS4DataSlotNodeGen;
import com.oracle.truffle.r.nodes.unary.CastNode;
import com.oracle.truffle.r.runtime.ArgumentsSignature;
import com.oracle.truffle.r.runtime.RCaller;
import com.oracle.truffle.r.runtime.RError;
import com.oracle.truffle.r.runtime.RError.Message;
import com.oracle.truffle.r.runtime.RInternalError;
import com.oracle.truffle.r.runtime.RRuntime;
import com.oracle.truffle.r.runtime.RType;
import com.oracle.truffle.r.runtime.builtins.RBuiltin;
<<<<<<< HEAD
import com.oracle.truffle.r.runtime.context.RContext;
=======
>>>>>>> bd84f9ec
import com.oracle.truffle.r.runtime.data.RArgsValuesAndNames;
import com.oracle.truffle.r.runtime.data.RDataFactory;
import com.oracle.truffle.r.runtime.data.RFunction;
import com.oracle.truffle.r.runtime.data.RList;
import com.oracle.truffle.r.runtime.data.RNull;
import com.oracle.truffle.r.runtime.data.RPromise;
import com.oracle.truffle.r.runtime.data.RS4Object;
import com.oracle.truffle.r.runtime.data.model.RAbstractListVector;
import com.oracle.truffle.r.runtime.data.model.RAbstractStringVector;
import com.oracle.truffle.r.runtime.env.REnvironment;
import com.oracle.truffle.r.runtime.env.REnvironment.Function;

/**
 * assert: not expected to be fast even when called as, e.g., {@code get("x")}.
 */
public class GetFunctions {
    public abstract static class Adapter extends RBuiltinNode {
        private final BranchProfile unknownObjectErrorProfile = BranchProfile.create();
        protected final ValueProfile modeProfile = ValueProfile.createIdentityProfile();
        protected final BranchProfile recursiveProfile = BranchProfile.create();
        @Child private PromiseHelperNode promiseHelper = new PromiseHelperNode();
        @Child protected TypeFromModeNode typeFromMode = TypeFromModeNodeGen.create();

        @CompilationFinal private boolean firstExecution = true;

        protected void unknownObject(String x, RType modeType, String modeString) throws RError {
            unknownObjectErrorProfile.enter();
            if (modeType == RType.Any) {
                throw RError.error(RError.SHOW_CALLER, RError.Message.UNKNOWN_OBJECT, x);
            } else {
                throw RError.error(RError.SHOW_CALLER, RError.Message.UNKNOWN_OBJECT_MODE, x, modeType == null ? modeString : modeType.getName());
            }
        }

<<<<<<< HEAD
        protected Object checkPromise(VirtualFrame frame, Object r, String identifier, boolean evaluateOnSlowPath) {
            if (r instanceof RPromise) {
                if (evaluateOnSlowPath) {
                    CompilerDirectives.transferToInterpreter();
=======
        protected Object checkPromise(VirtualFrame frame, Object r, String identifier) {
            if (r instanceof RPromise) {
                if (firstExecution) {
                    CompilerDirectives.transferToInterpreterAndInvalidate();
                    firstExecution = false;
>>>>>>> bd84f9ec
                    return ReadVariableNode.evalPromiseSlowPathWithName(identifier, frame, (RPromise) r);
                }
                return promiseHelper.evaluate(frame, (RPromise) r);
            } else {
                return r;
            }
        }

<<<<<<< HEAD
        protected static boolean isInherits(byte inherits) {
            return inherits == RRuntime.LOGICAL_TRUE;
        }

        protected Object getAndCheck(VirtualFrame frame, RAbstractStringVector xv, REnvironment env, RType modeType, boolean fail) throws RError {
            String x = xv.getDataAt(0);
            Object obj = checkPromise(frame, env.get(x), x, !(env instanceof Function));
=======
        protected Object getAndCheck(VirtualFrame frame, String x, REnvironment env, RType modeType, String modeString, boolean fail) throws RError {
            Object obj = checkPromise(frame, env.get(x), x);
>>>>>>> bd84f9ec
            if (obj != null && RRuntime.checkType(obj, modeType)) {
                return obj;
            } else {
                if (fail) {
                    unknownObject(x, modeType, modeString);
                }
                return null;
            }
        }

        protected Object getInherits(VirtualFrame frame, String x, REnvironment envir, RType modeType, String modeString, boolean fail) {
            Object r = getAndCheck(frame, x, envir, modeType, modeString, false);
            if (r == null) {
                recursiveProfile.enter();
                REnvironment env = envir;
                while (env != REnvironment.emptyEnv()) {
                    env = env.getParent();
                    if (env != REnvironment.emptyEnv()) {
<<<<<<< HEAD
                        r = checkPromise(frame, env.get(x), x, !(env instanceof Function));
=======
                        r = checkPromise(frame, env.get(x), x);
>>>>>>> bd84f9ec
                        if (r != null && RRuntime.checkType(r, modeType)) {
                            break;
                        }
                    }
                }
                if (r == null && fail) {
                    unknownObject(x, modeType, modeString);
                }
            }
            return r;
        }
    }

    public static final class S4ToEnvNode extends CastNode {

        @Child private GetS4DataSlot getS4Data = GetS4DataSlotNodeGen.create(RType.Environment);

        @Override
        public Object execute(Object obj) {
            RS4Object s4Obj = (RS4Object) obj;
            assert s4Obj.isS4() : "unexpected non-S4 RS4Object";
            Object value = getS4Data.executeObject(s4Obj);
            if (value == RNull.instance) {
                CompilerDirectives.transferToInterpreter();
                throw RError.error(RError.SHOW_CALLER, Message.USE_NULL_ENV_DEFUNCT);
            }
            return value;
        }
    }

    @RBuiltin(name = "get", kind = INTERNAL, parameterNames = {"x", "envir", "mode", "inherits"}, behavior = COMPLEX)
    public abstract static class Get extends Adapter {

        private final ConditionProfile inheritsProfile = ConditionProfile.createBinaryProfile();

        public abstract Object execute(VirtualFrame frame, String x, REnvironment environment, String mode, boolean inherits);

        @Override
        protected void createCasts(CastBuilder casts) {
            casts.arg("x").mustBe(stringValue()).asStringVector().findFirst();
            casts.arg("envir").mustBe(instanceOf(REnvironment.class).or(integerValue()).or(doubleValue()).or(instanceOf(RS4Object.class))).mapIf(integerValue().or(doubleValue()),
                            chain(asIntegerVector()).with(findFirst().integerElement()).end());
            casts.arg("mode").mustBe(stringValue()).asStringVector().findFirst();
            casts.arg("inherits").allowNull().asLogicalVector().findFirst().map(toBoolean());
        }

        @Specialization
        public Object get(VirtualFrame frame, String x, REnvironment envir, String mode, boolean inherits) {
            RType modeType = typeFromMode.execute(mode);
            if (inheritsProfile.profile(inherits)) {
                return getInherits(frame, x, envir, modeType, mode, true);
            } else {
                return getAndCheck(frame, x, envir, modeType, mode, true);
            }
        }

        @Specialization
        public Object get(VirtualFrame frame, String x, RS4Object s4Envir, String mode, boolean inherits,
                        @Cached("new()") S4ToEnvNode s4ToEnv) {
            return get(frame, x, (REnvironment) s4ToEnv.execute(s4Envir), mode, inherits);
        }

        @SuppressWarnings("unused")
        @Specialization
        protected Object get(VirtualFrame frame, String x, int envir, String mode, boolean inherits) {
            throw RInternalError.unimplemented();
        }
    }

    @RBuiltin(name = "get0", kind = INTERNAL, parameterNames = {"x", "envir", "mode", "inherits", "ifnotfound"}, behavior = COMPLEX)
    public abstract static class Get0 extends Adapter {

        private final ConditionProfile inheritsProfile = ConditionProfile.createBinaryProfile();

        @Override
        protected void createCasts(CastBuilder casts) {
            casts.arg("x").mustBe(stringValue()).asStringVector().findFirst();
            casts.arg("envir").mustBe(instanceOf(REnvironment.class).or(integerValue()).or(doubleValue()).or(instanceOf(RS4Object.class))).mapIf(integerValue().or(doubleValue()),
                            chain(asIntegerVector()).with(findFirst().integerElement()).end());
            casts.arg("mode").mustBe(stringValue()).asStringVector().findFirst();
            casts.arg("inherits").allowNull().asLogicalVector().findFirst().map(toBoolean());
        }

        @Specialization
        protected Object get0(VirtualFrame frame, String x, REnvironment envir, String mode, boolean inherits, Object ifnotfound) {
            Object result;
            RType modeType = typeFromMode.execute(mode);
            if (inheritsProfile.profile(inherits)) {
                result = getInherits(frame, x, envir, modeType, mode, false);
            } else {
                result = getAndCheck(frame, x, envir, modeType, mode, false);
            }
            if (result == null) {
                result = ifnotfound;
            }
            return result;
        }

        @Specialization
        protected Object get0(VirtualFrame frame, String x, RS4Object s4Envir, String mode, boolean inherits, Object ifnotfound,
                        @Cached("new()") S4ToEnvNode s4ToEnv) {
            return get0(frame, x, (REnvironment) s4ToEnv.execute(s4Envir), mode, inherits, ifnotfound);
        }

        @SuppressWarnings("unused")
        @Specialization
        protected Object get(VirtualFrame frame, String x, int envir, String mode, boolean inherits, Object ifnotfound) {
            throw RInternalError.unimplemented();
        }
    }

    @RBuiltin(name = "mget", kind = INTERNAL, parameterNames = {"x", "envir", "mode", "ifnotfound", "inherits"}, behavior = COMPLEX)
    public abstract static class MGet extends Adapter {

        private final BranchProfile wrongLengthErrorProfile = BranchProfile.create();

        @Child private TypeFromModeNode typeFromMode = TypeFromModeNodeGen.create();
        @Child private CallRFunctionCachedNode callCache = CallRFunctionCachedNodeGen.create(2);

        @CompilationFinal private boolean needsCallerFrame;

        @Override
        protected void createCasts(CastBuilder casts) {
            casts.arg("x").mustBe(stringValue()).asStringVector();
            casts.arg("envir").mustBe(instanceOf(REnvironment.class).or(integerValue()).or(doubleValue()).or(instanceOf(RS4Object.class))).mapIf(integerValue().or(doubleValue()),
                            chain(asIntegerVector()).with(findFirst().integerElement()).end());
            casts.arg("mode").mustBe(stringValue()).asStringVector();
            casts.arg("ifnotfound").mustBe(RAbstractListVector.class);
            casts.arg("inherits").asLogicalVector().findFirst().map(toBoolean());
        }

        private static class State {
            final int svLength;
            final int modeLength;
            final int ifNotFoundLength;
            final RFunction ifnFunc;
            final Object[] data;
            final String[] names;
            boolean complete = RDataFactory.COMPLETE_VECTOR;

            State(RAbstractStringVector xv, RAbstractStringVector mode, RList ifNotFound) {
                this.svLength = xv.getLength();
                this.modeLength = mode.getLength();
                this.ifNotFoundLength = ifNotFound.getLength();
                if (ifNotFoundLength == 1 && ifNotFound.getDataAt(0) instanceof RFunction) {
                    ifnFunc = (RFunction) ifNotFound.getDataAt(0);
                } else {
                    ifnFunc = null;
                }
                data = new Object[svLength];
                names = new String[svLength];
            }

            String checkNA(String x) {
                if (x == RRuntime.STRING_NA) {
                    complete = RDataFactory.INCOMPLETE_VECTOR;
                }
                return x;
            }

            RList getResult() {
                return RDataFactory.createList(data, RDataFactory.createStringVector(names, complete));
            }
        }

        private State checkArgs(RAbstractStringVector xv, RAbstractStringVector mode, RList ifNotFound) {
            State state = new State(xv, mode, ifNotFound);
            if (!(state.modeLength == 1 || state.modeLength == state.svLength)) {
                wrongLengthErrorProfile.enter();
                throw RError.error(this, RError.Message.WRONG_LENGTH_ARG, "mode");
            }
            if (!(state.ifNotFoundLength == 1 || state.ifNotFoundLength == state.svLength)) {
                wrongLengthErrorProfile.enter();
                throw RError.error(this, RError.Message.WRONG_LENGTH_ARG, "ifnotfound");
            }
            return state;
<<<<<<< HEAD

        }

        @Specialization(guards = "!isInherits(inherits)")
        protected RList mgetNonInherit(VirtualFrame frame, RAbstractStringVector xv, REnvironment env, RAbstractStringVector mode, RList ifNotFound, @SuppressWarnings("unused") byte inherits) {
            State state = checkArgs(xv, mode, ifNotFound);
            for (int i = 0; i < state.svLength; i++) {
                String x = state.checkNA(xv.getDataAt(i));
                state.names[i] = x;
                RType modeType = typeFromMode.execute(mode.getDataAt(state.modeLength == 1 ? 0 : i));
                Object r = checkPromise(frame, env.get(x), x, !(env instanceof Function));
                if (r != null && RRuntime.checkType(r, modeType)) {
                    state.data[i] = r;
                } else {
                    doIfNotFound(frame, state, i, x, ifNotFound);
                }
            }
            return state.getResult();
=======
>>>>>>> bd84f9ec
        }

        @Specialization
        protected RList mget(VirtualFrame frame, RAbstractStringVector xv, REnvironment envir, RAbstractStringVector mode, RList ifNotFound, boolean inherits,
                        @Cached("createBinaryProfile()") ConditionProfile inheritsProfile) {
            State state = checkArgs(xv, mode, ifNotFound);
            for (int i = 0; i < state.svLength; i++) {
                String x = state.checkNA(xv.getDataAt(i));
                state.names[i] = x;
                RType modeType = typeFromMode.execute(mode.getDataAt(state.modeLength == 1 ? 0 : i));
<<<<<<< HEAD
                Object r = envir.get(x);
                if (r == null || !RRuntime.checkType(r, modeType)) {
                    inheritsProfile.enter();
                    REnvironment env = envir;
                    while (env != REnvironment.emptyEnv()) {
                        env = env.getParent();
                        if (env != REnvironment.emptyEnv()) {
                            r = checkPromise(frame, env.get(x), x, !(env instanceof Function));
                            if (r != null && RRuntime.checkType(r, modeType)) {
                                break;
=======
                if (inheritsProfile.profile(inherits)) {
                    Object r = envir.get(x);
                    if (r == null || !RRuntime.checkType(r, modeType)) {
                        recursiveProfile.enter();
                        REnvironment env = envir;
                        while (env != REnvironment.emptyEnv()) {
                            env = env.getParent();
                            if (env != REnvironment.emptyEnv()) {
                                r = checkPromise(frame, env.get(x), x);
                                if (r != null && RRuntime.checkType(r, modeType)) {
                                    break;
                                }
>>>>>>> bd84f9ec
                            }
                        }
                    }
                    if (r == null) {
                        doIfNotFound(frame, state, i, x, ifNotFound);
                    } else {
                        state.data[i] = r;
                    }
                } else {
                    Object r = checkPromise(frame, envir.get(x), x);
                    if (r != null && RRuntime.checkType(r, modeType)) {
                        state.data[i] = r;
                    } else {
                        doIfNotFound(frame, state, i, x, ifNotFound);
                    }
                }
            }
            return state.getResult();
        }

        @Specialization
        protected RList mget(VirtualFrame frame, RAbstractStringVector xv, RS4Object s4Envir, RAbstractStringVector mode, RList ifNotFound, boolean inherits,
                        @Cached("createBinaryProfile()") ConditionProfile inheritsProfile,
                        @Cached("new()") S4ToEnvNode s4ToEnv) {
            return mget(frame, xv, (REnvironment) s4ToEnv.execute(s4Envir), mode, ifNotFound, inherits, inheritsProfile);
        }

        private void doIfNotFound(VirtualFrame frame, State state, int i, String x, RList ifNotFound) {
            if (state.ifnFunc != null) {
                state.data[i] = call(frame, state.ifnFunc, x);
            } else {
                state.data[i] = ifNotFound.getDataAt(state.ifNotFoundLength == 1 ? 0 : i);
            }
        }

        private Object call(VirtualFrame frame, RFunction ifnFunc, String x) {
            if (!needsCallerFrame && ((RRootNode) ifnFunc.getRootNode()).containsDispatch()) {
                CompilerDirectives.transferToInterpreterAndInvalidate();
                needsCallerFrame = true;
            }
            MaterializedFrame callerFrame = needsCallerFrame ? frame.materialize() : null;
            FormalArguments formals = ((RRootNode) ifnFunc.getRootNode()).getFormalArguments();
            RArgsValuesAndNames args = new RArgsValuesAndNames(new Object[]{x}, ArgumentsSignature.empty(1));
            return callCache.execute(frame, ifnFunc, RCaller.create(frame, RCallerHelper.createFromArguments(ifnFunc, args)), callerFrame, new Object[]{x}, formals.getSignature(),
                            ifnFunc.getEnclosingFrame(), null);
        }
    }
}<|MERGE_RESOLUTION|>--- conflicted
+++ resolved
@@ -22,8 +22,6 @@
  */
 package com.oracle.truffle.r.nodes.builtin.base;
 
-<<<<<<< HEAD
-=======
 import static com.oracle.truffle.r.nodes.builtin.CastBuilder.Predef.asIntegerVector;
 import static com.oracle.truffle.r.nodes.builtin.CastBuilder.Predef.chain;
 import static com.oracle.truffle.r.nodes.builtin.CastBuilder.Predef.doubleValue;
@@ -32,7 +30,6 @@
 import static com.oracle.truffle.r.nodes.builtin.CastBuilder.Predef.integerValue;
 import static com.oracle.truffle.r.nodes.builtin.CastBuilder.Predef.stringValue;
 import static com.oracle.truffle.r.nodes.builtin.CastBuilder.Predef.toBoolean;
->>>>>>> bd84f9ec
 import static com.oracle.truffle.r.runtime.builtins.RBehavior.COMPLEX;
 import static com.oracle.truffle.r.runtime.builtins.RBuiltinKind.INTERNAL;
 
@@ -67,10 +64,6 @@
 import com.oracle.truffle.r.runtime.RRuntime;
 import com.oracle.truffle.r.runtime.RType;
 import com.oracle.truffle.r.runtime.builtins.RBuiltin;
-<<<<<<< HEAD
-import com.oracle.truffle.r.runtime.context.RContext;
-=======
->>>>>>> bd84f9ec
 import com.oracle.truffle.r.runtime.data.RArgsValuesAndNames;
 import com.oracle.truffle.r.runtime.data.RDataFactory;
 import com.oracle.truffle.r.runtime.data.RFunction;
@@ -81,7 +74,6 @@
 import com.oracle.truffle.r.runtime.data.model.RAbstractListVector;
 import com.oracle.truffle.r.runtime.data.model.RAbstractStringVector;
 import com.oracle.truffle.r.runtime.env.REnvironment;
-import com.oracle.truffle.r.runtime.env.REnvironment.Function;
 
 /**
  * assert: not expected to be fast even when called as, e.g., {@code get("x")}.
@@ -105,18 +97,11 @@
             }
         }
 
-<<<<<<< HEAD
-        protected Object checkPromise(VirtualFrame frame, Object r, String identifier, boolean evaluateOnSlowPath) {
-            if (r instanceof RPromise) {
-                if (evaluateOnSlowPath) {
-                    CompilerDirectives.transferToInterpreter();
-=======
         protected Object checkPromise(VirtualFrame frame, Object r, String identifier) {
             if (r instanceof RPromise) {
                 if (firstExecution) {
                     CompilerDirectives.transferToInterpreterAndInvalidate();
                     firstExecution = false;
->>>>>>> bd84f9ec
                     return ReadVariableNode.evalPromiseSlowPathWithName(identifier, frame, (RPromise) r);
                 }
                 return promiseHelper.evaluate(frame, (RPromise) r);
@@ -125,18 +110,8 @@
             }
         }
 
-<<<<<<< HEAD
-        protected static boolean isInherits(byte inherits) {
-            return inherits == RRuntime.LOGICAL_TRUE;
-        }
-
-        protected Object getAndCheck(VirtualFrame frame, RAbstractStringVector xv, REnvironment env, RType modeType, boolean fail) throws RError {
-            String x = xv.getDataAt(0);
-            Object obj = checkPromise(frame, env.get(x), x, !(env instanceof Function));
-=======
         protected Object getAndCheck(VirtualFrame frame, String x, REnvironment env, RType modeType, String modeString, boolean fail) throws RError {
             Object obj = checkPromise(frame, env.get(x), x);
->>>>>>> bd84f9ec
             if (obj != null && RRuntime.checkType(obj, modeType)) {
                 return obj;
             } else {
@@ -155,11 +130,7 @@
                 while (env != REnvironment.emptyEnv()) {
                     env = env.getParent();
                     if (env != REnvironment.emptyEnv()) {
-<<<<<<< HEAD
-                        r = checkPromise(frame, env.get(x), x, !(env instanceof Function));
-=======
                         r = checkPromise(frame, env.get(x), x);
->>>>>>> bd84f9ec
                         if (r != null && RRuntime.checkType(r, modeType)) {
                             break;
                         }
@@ -336,27 +307,6 @@
                 throw RError.error(this, RError.Message.WRONG_LENGTH_ARG, "ifnotfound");
             }
             return state;
-<<<<<<< HEAD
-
-        }
-
-        @Specialization(guards = "!isInherits(inherits)")
-        protected RList mgetNonInherit(VirtualFrame frame, RAbstractStringVector xv, REnvironment env, RAbstractStringVector mode, RList ifNotFound, @SuppressWarnings("unused") byte inherits) {
-            State state = checkArgs(xv, mode, ifNotFound);
-            for (int i = 0; i < state.svLength; i++) {
-                String x = state.checkNA(xv.getDataAt(i));
-                state.names[i] = x;
-                RType modeType = typeFromMode.execute(mode.getDataAt(state.modeLength == 1 ? 0 : i));
-                Object r = checkPromise(frame, env.get(x), x, !(env instanceof Function));
-                if (r != null && RRuntime.checkType(r, modeType)) {
-                    state.data[i] = r;
-                } else {
-                    doIfNotFound(frame, state, i, x, ifNotFound);
-                }
-            }
-            return state.getResult();
-=======
->>>>>>> bd84f9ec
         }
 
         @Specialization
@@ -367,18 +317,6 @@
                 String x = state.checkNA(xv.getDataAt(i));
                 state.names[i] = x;
                 RType modeType = typeFromMode.execute(mode.getDataAt(state.modeLength == 1 ? 0 : i));
-<<<<<<< HEAD
-                Object r = envir.get(x);
-                if (r == null || !RRuntime.checkType(r, modeType)) {
-                    inheritsProfile.enter();
-                    REnvironment env = envir;
-                    while (env != REnvironment.emptyEnv()) {
-                        env = env.getParent();
-                        if (env != REnvironment.emptyEnv()) {
-                            r = checkPromise(frame, env.get(x), x, !(env instanceof Function));
-                            if (r != null && RRuntime.checkType(r, modeType)) {
-                                break;
-=======
                 if (inheritsProfile.profile(inherits)) {
                     Object r = envir.get(x);
                     if (r == null || !RRuntime.checkType(r, modeType)) {
@@ -391,7 +329,6 @@
                                 if (r != null && RRuntime.checkType(r, modeType)) {
                                     break;
                                 }
->>>>>>> bd84f9ec
                             }
                         }
                     }
