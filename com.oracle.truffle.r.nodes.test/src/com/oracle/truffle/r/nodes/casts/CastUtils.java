--- conflicted
+++ resolved
@@ -52,8 +52,6 @@
 import com.oracle.truffle.r.runtime.data.model.RAbstractStringVector;
 import com.oracle.truffle.r.runtime.data.model.RAbstractVector;
 
-import sun.java2d.xr.XRCompositeManager;
-
 public class CastUtils {
 
     public static final class Cast {
@@ -672,13 +670,10 @@
         return te.normalize().stream().flatMap(t -> CastUtils.sampleValuesForType(t).stream()).collect(Collectors.toSet());
     }
 
-<<<<<<< HEAD
-=======
     public static Set<?> sampleValuesForClases(Class<?>[] classes) {
         return Arrays.stream(classes).flatMap(t -> CastUtils.sampleValuesForType(t).stream()).collect(Collectors.toSet());
     }
 
->>>>>>> bd84f9ec
     public static Set<?> sampleValuesForType(Type t) {
         HashSet<Object> samples = new HashSet<>();
 
@@ -800,16 +795,9 @@
         return sampleSet;
     }
 
-<<<<<<< HEAD
-    @SuppressWarnings("unchecked")
-    public static <T> Set<? extends T> samples(T s) {
-        if (s == null) {
-            return Collections.singleton((T) RNull.instance);
-=======
     public static <T> Set<T> samples(T s) {
         if (s == null) {
             return Collections.emptySet();
->>>>>>> bd84f9ec
         }
         return Collections.singleton(s);
     }
