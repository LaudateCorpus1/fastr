java7 : {name : oraclejdk, version : "7",    platformspecific: true}
java8 : {name : oraclejdk, version : "8u66", platformspecific: true}

common : {
  packages : {
    git : ">=1.8.3"
    mercurial : ">=2.2"
    "pip:astroid" : "==1.1.0"
    "pip:pylint" : "==1.1.0"
    make : ">=3.83"
    gcc-build-essentials : ">=4.9.1" # GCC 4.9.0 fails on cluster
    readline : "==6.3"
  }
  environment : {
  }
  timelimit : "30:00"
}

gateCmd : ["mx", "--strict-compliance", "originalgate", "--strict-mode", "-t"]

java8Downloads : {
  downloads : {
    EXTRA_JAVA_HOMES : { pathlist :[
      ${java7}
    ]}
    JAVA_HOME : ${java8}
  }
}

gateTest : ${common} ${java8Downloads} {
  run : [
    ${gateCmd} ["Versions,JDKReleaseInfo,Pylint,Canonicalization Check,BuildJavaWithJavac,BuildNative,UnitTests: ExpectedTestOutput file check,UnitTests"]
  ]
}

gateStyle : ${common} {
  # need pyhocon fix
  downloads : {
    JAVA_HOME : ${java8Downloads.downloads.JAVA_HOME}
    EXTRA_JAVA_HOMES : ${java8Downloads.downloads.EXTRA_JAVA_HOMES}
    JDT : {name: ecj, version: "4.5.1", platformspecific: false}
    ECLIPSE : {name: eclipse, version: "4.5.2", platformspecific: true}
  }
  environment : ${common.environment} {
    ECLIPSE_EXE : "$ECLIPSE/eclipse"
  }
  run : [
    ${gateCmd} ["Versions,JDKReleaseInfo,Pylint,Canonicalization Check,BuildJavaWithJavac,IDEConfigCheck,CodeFormatCheck,Checkstyle,Copyright check"]
  ]
}

benchRun: ${common} ${java8Downloads} {
# workaround mx bug
  environment: ${common.environment} {
    MX_IDE : "eclipse"
  }
  run : [
    ["git", "clone", "ssh://git@ol-bitbucket.us.oracle.com:7999/g/r-apptests.git",  "../r-apptests"]
    ["git", "clone", "ssh://git@ol-bitbucket.us.oracle.com:7999/g/r-benchmarks.git",  "../r-benchmarks"]
    ["git", "clone", "ssh://git@ol-bitbucket.us.oracle.com:7999/g/graal-core.git",  "../graal-core"]
    [mx, --vm, server, --vmbuild, product, --dynamicimport, graal-core, --strict-compliance, build, -p, --force-javac]
    ["mx", "--vm", "server", "--dynamicimport", "r-benchmarks,r-apptests,graal-core", "benchmark", "--results-file", "results.json"]
    ["bench-uploader.py", "--url", "$BENCH_SERVER_URL", "results.json"]
  ]
  timelimit : "3:00:00"
}


# currently disabled gate commands: FindBugs,Checkheaders,Distribution Overlap Check,BuildJavaWithEcj

# tests a (default) number of packages known to install correctly
pkgtest: ${common} ${java8Downloads} {
  timelimit : "3:00:00"
  run : [
    ["mx", "build"]
    ["mx", "pkgtest", "--print-ok-installs", "--ok-only"]
  ]
}

# tries to install a (default) number of packages previously known not to install
pkginstall: ${common} ${java8Downloads} {
  timelimit : "6:00:00"
  run : [
    ["mx", "build"]
    ["mx", "pkgtest", "--invert-pkgset", "--ok-only", "--print-ok-installs", "--install-dependents-first", "--pkg-count", "1000"]
  ]
}

builds = [
<<<<<<< HEAD
  ${gateTest}       {capabilities : [linux, amd64, gate],   name: "gate-test-linux-amd64"}
  ${gateStyle}      {capabilities : [linux, amd64, gate],   name: "gate-style-linux-amd64"}
  ${benchRun}       {capabilities : [linux, amd64, gate],   name: "bench-test-linux-amd64"}
#  ${gateTest}       {capabilities : [linux, sparcv9, gate], name: "gate-test-linux-sparcv9"}
#  ${pkgtest}        {capabilities : [linux, amd64, gate], name: "pkgtest-test-linux-amd64"}
#  ${pkginstall}        {capabilities : [linux, amd64, gate], name: "pkginstall-test-linux-amd64"}
=======
  ${gateTest}       {capabilities : [linux, amd64, gate, post-merge],   name: "gate-test-linux-amd64"}
  ${gateStyle}      {capabilities : [linux, amd64, gate, post-merge],   name: "gate-style-linux-amd64"}
#  ${gateTest}       {capabilities : [linux, sparcv9, gate, post-merge], name: "gate-test-linux-sparcv9"}
>>>>>>> 46bbb462
]<|MERGE_RESOLUTION|>--- conflicted
+++ resolved
@@ -87,16 +87,10 @@
 }
 
 builds = [
-<<<<<<< HEAD
-  ${gateTest}       {capabilities : [linux, amd64, gate],   name: "gate-test-linux-amd64"}
-  ${gateStyle}      {capabilities : [linux, amd64, gate],   name: "gate-style-linux-amd64"}
-  ${benchRun}       {capabilities : [linux, amd64, gate],   name: "bench-test-linux-amd64"}
-#  ${gateTest}       {capabilities : [linux, sparcv9, gate], name: "gate-test-linux-sparcv9"}
-#  ${pkgtest}        {capabilities : [linux, amd64, gate], name: "pkgtest-test-linux-amd64"}
-#  ${pkginstall}        {capabilities : [linux, amd64, gate], name: "pkginstall-test-linux-amd64"}
-=======
   ${gateTest}       {capabilities : [linux, amd64, gate, post-merge],   name: "gate-test-linux-amd64"}
   ${gateStyle}      {capabilities : [linux, amd64, gate, post-merge],   name: "gate-style-linux-amd64"}
 #  ${gateTest}       {capabilities : [linux, sparcv9, gate, post-merge], name: "gate-test-linux-sparcv9"}
->>>>>>> 46bbb462
+  ${benchRun}       {capabilities : [linux, amd64, gate],   name: "bench-test-linux-amd64"}
+#  ${pkgtest}        {capabilities : [linux, amd64, gate], name: "pkgtest-test-linux-amd64"}
+#  ${pkginstall}        {capabilities : [linux, amd64, gate], name: "pkginstall-test-linux-amd64"}
 ]