--- conflicted
+++ resolved
@@ -48,8 +48,6 @@
 def _log_step(state, step, rvariant):
     if not quiet:
         print "{0} {1} with {2}".format(state, step, rvariant)
-<<<<<<< HEAD
-=======
 
 def _cran_test_project():
     return 'com.oracle.truffle.r.test.cran'
@@ -84,7 +82,6 @@
     else:
         return mx_fastr.rscript([script] + args, **kwargs)
 
->>>>>>> bd84f9ec
 
 def pkgtest(args):
     '''
@@ -93,15 +90,11 @@
     '''
 
     libinstall, install_tmp = _create_libinstall(mx.suite('fastr'))
-<<<<<<< HEAD
-    stacktrace_args = ['--J', '@-DR:-PrintErrorStacktracesToFile -DR:+PrintErrorStacktraces']
-=======
 
     if _is_graalvm():
         stacktrace_args = ['-J:-DR:-PrintErrorStacktracesToFile', '-J:-DR:+PrintErrorStacktraces']
     else:
         stacktrace_args = ['--J', '@-DR:-PrintErrorStacktracesToFile -DR:+PrintErrorStacktraces']
->>>>>>> bd84f9ec
     if "--quiet" in args:
         global quiet
         quiet = True
@@ -178,11 +171,7 @@
 
     _log_step('BEGIN', 'install/test', 'FastR')
     # Currently installpkgs does not set a return code (in install.cran.packages.R)
-<<<<<<< HEAD
-    rc = mx_fastr._installpkgs(stacktrace_args + install_args, nonZeroIsFatal=False, env=env, out=out, err=out)
-=======
     rc = _installpkgs(stacktrace_args + install_args, nonZeroIsFatal=False, env=env, out=out, err=out)
->>>>>>> bd84f9ec
     if rc == 100:
         # fatal error connecting to package repo
         mx.abort(rc)
